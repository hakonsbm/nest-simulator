# Define a function to create Cython modules.
#
# For more information on the Cython project, see http://cython.org/.
# "Cython is a language that makes writing C extensions for the Python language
# as easy as Python itself."
#
# This file defines a CMake function to build a Cython Python module.
# To use it, first include this file.
#
#   include( UseCython )
#
# Then call cython_add_module to create a module.
#
#   cython_add_module( <module_name> <src1> <src2> ... <srcN> )
#
# To create a standalone executable, the function
#
#   cython_add_standalone_executable( <executable_name> [MAIN_MODULE src1] <src1> <src2> ... <srcN> )
#
# To avoid dependence on Python, set the PYTHON_LIBRARY cache variable to point
# to a static library.  If a MAIN_MODULE source is specified,
# the "if __name__ == '__main__':" from that module is used as the C main() method
# for the executable.  If MAIN_MODULE, the source with the same basename as
# <executable_name> is assumed to be the MAIN_MODULE.
#
# Where <module_name> is the name of the resulting Python module and
# <src1> <src2> ... are source files to be compiled into the module, e.g. *.pyx,
# *.py, *.c, *.cxx, etc.  A CMake target is created with name <module_name>.  This can
# be used for target_link_libraries(), etc.
#
# The sample paths set with the CMake include_directories() command will be used
# for include directories to search for *.pxd when running the Cython complire.
#
# Cache variables that effect the behavior include:
#
#  CYTHON_ANNOTATE
#  CYTHON_NO_DOCSTRINGS
#  CYTHON_FLAGS
#
# Source file properties that effect the build process are
#
#  CYTHON_IS_CXX
#
# If this is set of a *.pyx file with CMake set_source_files_properties()
# command, the file will be compiled as a C++ file.
#
# See also FindCython.cmake

#=============================================================================
# Copyright 2011 Kitware, Inc.
#
# Licensed under the Apache License, Version 2.0 (the "License");
# you may not use this file except in compliance with the License.
# You may obtain a copy of the License at
#
#     http://www.apache.org/licenses/LICENSE-2.0
#
# Unless required by applicable law or agreed to in writing, software
# distributed under the License is distributed on an "AS IS" BASIS,
# WITHOUT WARRANTIES OR CONDITIONS OF ANY KIND, either express or implied.
# See the License for the specific language governing permissions and
# limitations under the License.
#=============================================================================

# Modifications copyright (C) 2004 The NEST Initiative

# Configuration options.
set( CYTHON_ANNOTATE OFF
    CACHE BOOL "Create an annotated .html file when compiling *.pyx." )
set( CYTHON_NO_DOCSTRINGS OFF
    CACHE BOOL "Strip docstrings from the compiled module." )
set( CYTHON_FLAGS "" CACHE STRING
    "Extra flags to the cython compiler." )
mark_as_advanced( CYTHON_ANNOTATE CYTHON_NO_DOCSTRINGS CYTHON_FLAGS )

<<<<<<< HEAD
find_package( Cython REQUIRED )
find_package( Python 3.8 REQUIRED Interpreter Development )
=======
# The following function is vendored from the deprecated file FindPythonLibs.cmake.
# PYTHON_ADD_MODULE(<name> src1 src2 ... srcN) is used to build modules for python.
# PYTHON_WRITE_MODULES_HEADER(<filename>) writes a header file you can include
# in your sources to initialize the static python modules
function(PYTHON_ADD_MODULE _NAME )
  get_property(_TARGET_SUPPORTS_SHARED_LIBS
    GLOBAL PROPERTY TARGET_SUPPORTS_SHARED_LIBS)
  option(PYTHON_ENABLE_MODULE_${_NAME} "Add module ${_NAME}" TRUE)
  option(PYTHON_MODULE_${_NAME}_BUILD_SHARED
    "Add module ${_NAME} shared" ${_TARGET_SUPPORTS_SHARED_LIBS})

  # Mark these options as advanced
  mark_as_advanced(PYTHON_ENABLE_MODULE_${_NAME}
    PYTHON_MODULE_${_NAME}_BUILD_SHARED)

  if(PYTHON_ENABLE_MODULE_${_NAME})
    if(PYTHON_MODULE_${_NAME}_BUILD_SHARED)
      set(PY_MODULE_TYPE MODULE)
    else()
      set(PY_MODULE_TYPE STATIC)
      set_property(GLOBAL  APPEND  PROPERTY  PY_STATIC_MODULES_LIST ${_NAME})
    endif()

    set_property(GLOBAL  APPEND  PROPERTY  PY_MODULES_LIST ${_NAME})
    add_library(${_NAME} ${PY_MODULE_TYPE} ${ARGN})
#    target_link_libraries(${_NAME} ${PYTHON_LIBRARIES})

    if(PYTHON_MODULE_${_NAME}_BUILD_SHARED)
      set_target_properties(${_NAME} PROPERTIES PREFIX "${PYTHON_MODULE_PREFIX}")
      if(WIN32 AND NOT CYGWIN)
        set_target_properties(${_NAME} PROPERTIES SUFFIX ".pyd")
      endif()
    endif()

  endif()
endfunction()
>>>>>>> 94b06d7b

set( CYTHON_CXX_EXTENSION "cxx" )
set( CYTHON_C_EXTENSION "c" )

# Create a *.c or *.cxx file from a *.pyx file.
# Input the generated file basename.  The generate file will put into the variable
# placed in the "generated_file" argument. Finally all the *.py and *.pyx files.
function( compile_pyx _name generated_file )
  # Default to assuming all files are C.
  set( cxx_arg "" )
  set( extension ${CYTHON_C_EXTENSION} )
  set( pyx_lang "C" )
  set( comment "Compiling Cython C source for ${_name}..." )

  set( cython_include_directories "" )
  set( pxd_dependencies "" )
  set( c_header_dependencies "" )
  set( pyx_locations "" )

  foreach ( pyx_file ${ARGN} )
    get_filename_component( pyx_file_basename "${pyx_file}" NAME_WE )

    # Determine if it is a C or C++ file.
    get_source_file_property( property_is_cxx ${pyx_file} CYTHON_IS_CXX )
    if ( ${property_is_cxx} )
      set( cxx_arg "--cplus" )
      set( extension ${CYTHON_CXX_EXTENSION} )
      set( pyx_lang "CXX" )
      set( comment "Compiling Cython CXX source for ${_name}..." )
    endif ()

    # Get the include directories.
    get_source_file_property( pyx_location ${pyx_file} LOCATION )
    get_filename_component( pyx_path ${pyx_location} PATH )
    get_directory_property( cmake_include_directories DIRECTORY ${pyx_path} INCLUDE_DIRECTORIES )
    list( APPEND cython_include_directories ${cmake_include_directories} )
    list( APPEND pyx_locations "${pyx_location}" )

    # Determine dependencies.
    # Add the pxd file will the same name as the given pyx file.
    unset( corresponding_pxd_file CACHE )
    find_file( corresponding_pxd_file ${pyx_file_basename}.pxd
        PATHS "${pyx_path}" ${cmake_include_directories}
        NO_DEFAULT_PATH )
    if ( corresponding_pxd_file )
      list( APPEND pxd_dependencies "${corresponding_pxd_file}" )
    endif ()

    # pxd files to check for additional dependencies.
    set( pxds_to_check "${pyx_file}" "${pxd_dependencies}" )
    set( pxds_checked "" )
    set( number_pxds_to_check 1 )
    while ( ${number_pxds_to_check} GREATER 0 )
      foreach ( pxd ${pxds_to_check} )
        list( APPEND pxds_checked "${pxd}" )
        list( REMOVE_ITEM pxds_to_check "${pxd}" )

        # check for C header dependencies
        file( STRINGS "${pxd}" extern_from_statements
            REGEX "cdef[ ]+extern[ ]+from.*$" )
        foreach ( statement ${extern_from_statements} )
          # Had trouble getting the quote in the regex
          string( REGEX REPLACE "cdef[ ]+extern[ ]+from[ ]+[\"]([^\"]+)[\"].*" "\\1" header "${statement}" )
          unset( header_location CACHE )
          find_file( header_location ${header} PATHS ${cmake_include_directories} )
          if ( header_location )
            list( FIND c_header_dependencies "${header_location}" header_idx )
            if ( ${header_idx} LESS 0 )
              list( APPEND c_header_dependencies "${header_location}" )
            endif ()
          endif ()
        endforeach ()

        # check for pxd dependencies

        # Look for cimport statements.
        set( module_dependencies "" )
        file( STRINGS "${pxd}" cimport_statements REGEX cimport )
        foreach ( statement ${cimport_statements} )
          if ( ${statement} MATCHES from )
            string( REGEX REPLACE "from[ ]+([^ ]+).*" "\\1" module "${statement}" )
          else ()
            string( REGEX REPLACE "cimport[ ]+([^ ]+).*" "\\1" module "${statement}" )
          endif ()
          list( APPEND module_dependencies ${module} )
        endforeach ()
        list( REMOVE_DUPLICATES module_dependencies )
        # Add the module to the files to check, if appropriate.
        foreach ( module ${module_dependencies} )
          unset( pxd_location CACHE )
          find_file( pxd_location ${module}.pxd
              PATHS "${pyx_path}" ${cmake_include_directories} NO_DEFAULT_PATH )
          if ( pxd_location )
            list( FIND pxds_checked ${pxd_location} pxd_idx )
            if ( ${pxd_idx} LESS 0 )
              list( FIND pxds_to_check ${pxd_location} pxd_idx )
              if ( ${pxd_idx} LESS 0 )
                list( APPEND pxds_to_check ${pxd_location} )
                list( APPEND pxd_dependencies ${pxd_location} )
              endif () # if it is not already going to be checked
            endif () # if it has not already been checked
          endif () # if pxd file can be found
        endforeach () # for each module dependency discovered
      endforeach () # for each pxd file to check
      list( LENGTH pxds_to_check number_pxds_to_check )
    endwhile ()
  endforeach () # pyx_file

  # Set additional flags.
  if ( CYTHON_ANNOTATE )
    set( annotate_arg "--annotate" )
  endif ()

  if ( CYTHON_NO_DOCSTRINGS )
    set( no_docstrings_arg "--no-docstrings" )
  endif ()

  if ( "${CMAKE_BUILD_TYPE}" STREQUAL "Debug" OR
      "${CMAKE_BUILD_TYPE}" STREQUAL "RelWithDebInfo" )
    set( cython_debug_arg "--gdb" )
  endif ()

<<<<<<< HEAD
  # Set the version arg to 3 for Python 3
=======
  # Set version to 3 for Python 3
>>>>>>> 94b06d7b
  set( version_arg "-3" )

  # Include directory arguments.
  list( REMOVE_DUPLICATES cython_include_directories )
  set( include_directory_arg "" )
  foreach ( _include_dir ${cython_include_directories} )
    set( include_directory_arg ${include_directory_arg} "-I" "${_include_dir}" )
  endforeach ()

  # Determining generated file name.
  set( _generated_file "${CMAKE_CURRENT_BINARY_DIR}/${_name}.${extension}" )
  set_source_files_properties( ${_generated_file} PROPERTIES GENERATED TRUE )
  set( ${generated_file} ${_generated_file} PARENT_SCOPE )

  list( REMOVE_DUPLICATES pxd_dependencies )
  list( REMOVE_DUPLICATES c_header_dependencies )

  # Add the command to run the compiler.
  add_custom_command( OUTPUT ${_generated_file}
      COMMAND ${CYTHON_EXECUTABLE}
      ARGS ${cxx_arg} ${include_directory_arg} ${version_arg}
      ${annotate_arg} ${no_docstrings_arg} ${cython_debug_arg} ${CYTHON_FLAGS}
      --output-file ${_generated_file} ${pyx_locations}
      DEPENDS ${pyx_locations} ${pxd_dependencies}
      IMPLICIT_DEPENDS ${pyx_lang} ${c_header_dependencies}
      COMMENT ${comment}
      )

  # Remove their visibility to the user.
  set( corresponding_pxd_file "" CACHE INTERNAL "" )
  set( header_location "" CACHE INTERNAL "" )
  set( pxd_location "" CACHE INTERNAL "" )
endfunction()

# cython_add_module( <name> src1 src2 ... srcN )
# Build the Cython Python module.
function( cython_add_module _name )
  include( FindPythonLibs )
  set( pyx_module_sources "" )
  set( other_module_sources "" )
  foreach ( _file ${ARGN} )
    if ( ${_file} MATCHES ".*\\.py[x]?$" )
      list( APPEND pyx_module_sources ${_file} )
    else ()
      list( APPEND other_module_sources ${_file} )
    endif ()
  endforeach ()
  compile_pyx( ${_name} generated_file ${pyx_module_sources} )
  include_directories( ${Python_INCLUDE_DIRS} )
  python_add_module( ${_name} ${generated_file} ${other_module_sources} )
  if ( APPLE )
    set_target_properties( ${_name} PROPERTIES LINK_FLAGS "-undefined dynamic_lookup" )
  else ()
    target_link_libraries( ${_name} ${Python_LIBRARIES} )
  endif ()
endfunction()

include( CMakeParseArguments )
# cython_add_standalone_executable( _name [MAIN_MODULE src3.py] src1 src2 ... srcN )
# Creates a standalone executable the given sources.
function( cython_add_standalone_executable _name )
  set( pyx_module_sources "" )
  set( other_module_sources "" )
  set( main_module "" )
  cmake_parse_arguments( cython_arguments "" "MAIN_MODULE" "" ${ARGN} )
  include_directories( ${Python_INCLUDE_DIRS} )
  foreach ( _file ${cython_arguments_UNPARSED_ARGUMENTS} )
    if ( ${_file} MATCHES ".*\\.py[x]?$" )
      get_filename_component( _file_we ${_file} NAME_WE )
      if ( "${_file_we}" STREQUAL "${_name}" )
        set( main_module "${_file}" )
      elseif ( NOT "${_file}" STREQUAL "${cython_arguments_MAIN_MODULE}" )
        set( PYTHON_MODULE_${_file_we}_static_BUILD_SHARED OFF )
        compile_pyx( "${_file_we}_static" generated_file "${_file}" )
        list( APPEND pyx_module_sources "${generated_file}" )
      endif ()
    else ()
      list( APPEND other_module_sources ${_file} )
    endif ()
  endforeach ()

  if ( cython_arguments_MAIN_MODULE )
    set( main_module ${cython_arguments_MAIN_MODULE} )
  endif ()
  if ( NOT main_module )
    message( FATAL_ERROR "main module not found." )
  endif ()
  get_filename_component( main_module_we "${main_module}" NAME_WE )
  set( CYTHON_FLAGS ${CYTHON_FLAGS} --embed )
  compile_pyx( "${main_module_we}_static" generated_file ${main_module} )
  add_executable( ${_name} ${generated_file} ${pyx_module_sources} ${other_module_sources} )
  target_link_libraries( ${_name} ${Python_LIBRARIES} ${pyx_module_libs} )
endfunction()<|MERGE_RESOLUTION|>--- conflicted
+++ resolved
@@ -73,10 +73,6 @@
     "Extra flags to the cython compiler." )
 mark_as_advanced( CYTHON_ANNOTATE CYTHON_NO_DOCSTRINGS CYTHON_FLAGS )
 
-<<<<<<< HEAD
-find_package( Cython REQUIRED )
-find_package( Python 3.8 REQUIRED Interpreter Development )
-=======
 # The following function is vendored from the deprecated file FindPythonLibs.cmake.
 # PYTHON_ADD_MODULE(<name> src1 src2 ... srcN) is used to build modules for python.
 # PYTHON_WRITE_MODULES_HEADER(<filename>) writes a header file you can include
@@ -113,7 +109,6 @@
 
   endif()
 endfunction()
->>>>>>> 94b06d7b
 
 set( CYTHON_CXX_EXTENSION "cxx" )
 set( CYTHON_C_EXTENSION "c" )
@@ -236,11 +231,7 @@
     set( cython_debug_arg "--gdb" )
   endif ()
 
-<<<<<<< HEAD
-  # Set the version arg to 3 for Python 3
-=======
   # Set version to 3 for Python 3
->>>>>>> 94b06d7b
   set( version_arg "-3" )
 
   # Include directory arguments.
