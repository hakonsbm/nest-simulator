/*
 *  test_neuron_vp.sli
 *
 *  This file is part of NEST.
 *
 *  Copyright (C) 2004 The NEST Initiative
 *
 *  NEST is free software: you can redistribute it and/or modify
 *  it under the terms of the GNU General Public License as published by
 *  the Free Software Foundation, either version 2 of the License, or
 *  (at your option) any later version.
 *
 *  NEST is distributed in the hope that it will be useful,
 *  but WITHOUT ANY WARRANTY; without even the implied warranty of
 *  MERCHANTABILITY or FITNESS FOR A PARTICULAR PURPOSE.  See the
 *  GNU General Public License for more details.
 *
 *  You should have received a copy of the GNU General Public License
 *  along with NEST.  If not, see <http://www.gnu.org/licenses/>.
 *
 */

/*
 * See #336 for discussion.
 * HEP
 */

% run this program sequentially with:
% 
%      nest_indirect test_neuron_vp.sli
%
% the result should always be the same because the 
% distribution of nodes over virtual processes is 
% independent of the number of jobs used to carry out
% the calculation.

% /vp get

(unittest) run
/unittest using

<<<<<<< HEAD
exit_test_gracefully  % TODO480 (Needs GIDs and cp from non-local processes)

is_threaded not { exit_test_gracefully } if
=======
skip_if_not_threaded
>>>>>>> 079581aa

[1 2 4]
{
  ResetKernel

  << /total_num_virtual_procs 4 >> SetKernelStatus

  /nodes /iaf_psc_alpha 4 Create def

 Rank 0 eq
 {

  () =
  (gid vp | gid vp | gid vp | gid vp) =
  (---------------------------------) =
  ()
  nodes 
  { 
    GetStatus /d Set
    d info
    d /local get
    {
      d /global_id get cvs  (   ) join d /vp get cvs join  ( |  ) join join
    } if
    
  } forall
  (OUT) =
  dup =

  } if
}

distributed_invariant_assert_or_die








%%%%%%%%%%%%%%%%%%%%%%%%%%%%%%%%%%%%%%%%%%%%%%%%%%%%%%%
% expected output
%
% gid vp | gid vp | gid vp | gid vp
% ---------------------------------
% 1   1 |  2   2 |  3   3 |  4   0
%
%<|MERGE_RESOLUTION|>--- conflicted
+++ resolved
@@ -39,13 +39,9 @@
 (unittest) run
 /unittest using
 
-<<<<<<< HEAD
-exit_test_gracefully  % TODO480 (Needs GIDs and cp from non-local processes)
+/skipped exit_test_gracefully  % TODO480 (Needs GIDs and cp from non-local processes)
 
-is_threaded not { exit_test_gracefully } if
-=======
 skip_if_not_threaded
->>>>>>> 079581aa
 
 [1 2 4]
 {
