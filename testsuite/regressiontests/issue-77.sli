/*
 *  issue-77.sli
 *
 *  This file is part of NEST.
 *
 *  Copyright (C) 2004 The NEST Initiative
 *
 *  NEST is free software: you can redistribute it and/or modify
 *  it under the terms of the GNU General Public License as published by
 *  the Free Software Foundation, either version 2 of the License, or
 *  (at your option) any later version.
 *
 *  NEST is distributed in the hope that it will be useful,
 *  but WITHOUT ANY WARRANTY; without even the implied warranty of
 *  MERCHANTABILITY or FITNESS FOR A PARTICULAR PURPOSE.  See the
 *  GNU General Public License for more details.
 *
 *  You should have received a copy of the GNU General Public License
 *  along with NEST.  If not, see <http://www.gnu.org/licenses/>.
 *
 */

/*
 * Regression test for Ticket #77 (GitHub).
 *
 * Ensure that all neuron models register outgoing 
 * spikes with archiving node. The test sends a very 
 * high-rate Poisson spike train into the neuron that
 * should make any type of model neuron fire and checks
 * both `t_spike` entry of the neuron (>0 if neuron has
 * spiked) and checks that the connection weight differs
 * from the initial value 1.0.
 *
 * Hans Ekkehard Plesser, 2015-08-14 
 *
 */

(unittest) run
/unittest using

M_ERROR setverbosity

/* We first need to test the parrot_neuron_ps, since we should use that in tests below.
 */
{
  /sg /spike_generator << /spike_times [ 10.0 ] /precise_times true >> Create  def
  /pn /parrot_neuron_ps Create def
  
  sg pn Connect
  20 Simulate
  
  pn /t_spike get 11.0 eq
} assert_or_die
  


% The following models will not be tested:
/skip_list [ 
             /ginzburg_neuron             % binary neuron
             /mcculloch_pitts_neuron      % binary neuron
             /pp_pop_psc_delta            % population model, not suitable for STDP
             /music_event_out_proxy       % MUSIC port
             /music_event_in_proxy        % MUSIC port
             /music_message_in_proxy      % MUSIC port
             /music_cont_in_proxy         % MUSIC port
           ] def    

% The following models require connections to rport 1 or other specific parameters:
/extra_params <<
<<<<<<< HEAD
   /aeif_psc_alpha << /initial_weight 80.0 >>
   /aeif_psc_exp << /initial_weight 80.0 >>
=======
   /gif_psc_exp_multisynapse << /params << /taus_syn [ 1.0 ] >>
                                  /receptor_type 1 >>
   /gif_cond_exp_multisynapse << /params << /taus_syn [ 1.0 ] >>
                                  /receptor_type 1 >>
>>>>>>> 87f6034f
   /iaf_psc_alpha_multisynapse << /params << /tau_syn [ 1.0 ] >>
                                  /receptor_type 1 >>
   /iaf_psc_exp_multisynapse << /params << /tau_syn [ 1.0 ] >>
                                  /receptor_type 1 >>
   /aeif_cond_alpha_multisynapse << /params << /taus_syn [ 1.0 ] >>
                                  /receptor_type 1 >>
   /aeif_cond_beta_multisynapse << /params << /taus_decay [ 1.0 ] >>
                                  /receptor_type 1 >>
   /iaf_cond_alpha_mc << /receptor_type 1 >>
   /ht_neuron << /receptor_type 1 >>
   /sli_neuron << /params << /calibrate { }
                             /update { /spike ex_spikes 10. gt def } 
                          >>
               >> 
   >>
   def
                                     

{
  % apply to all models of element_type neuron
  modeldict keys {
    /model Set
    
    model skip_list exch MemberQ not
    model GetDefaults /element_type get /neuron eq and
    {
      ResetKernel
      /n model Create def
      extra_params model known
      {
         extra_params model get /params known
         {
           extra_params model get /params get
           n exch
           SetStatus
         } if 
      } if   
      
      /pg /poisson_generator << /rate 1e5 >> Create def
      /parrot /parrot_neuron_ps Create def
      /sd /spike_detector << /withtime false /withgid false >> Create def
      
      pg parrot Connect   % need to connect via parrot since generators cannot connect with
                          % plastic synapses.

      /initial_weight 10.0 def
      /syn_spec << /model /stdp_synapse
                   /weight
                     extra_params model known
                     {
                        extra_params model get /initial_weight known
                        {
                           extra_params model get /initial_weight get
                        }
                        {
                           initial_weight
                        } ifelse
                     }
                     {
                        initial_weight
                     } ifelse
                   /receptor_type 
                     extra_params model known
                     {
                       extra_params model get /receptor_type known
                       {
                         extra_params model get /receptor_type get
                       } 
                       {
                         0
                       } ifelse
                     }
                     {
                       0
                     } ifelse
                >> def  

      [ parrot ] [ n ] /one_to_one syn_spec Connect
      n sd Connect
            
      100 Simulate

      /neuron_spiked sd /n_events get 0 gt def
      /t_spike_set n /t_spike get 0 gt def
      /weight_changed
        << /source [ parrot ] >> GetConnections 0 get /weight get  
        initial_weight neq def 

      neuron_spiked t_spike_set weight_changed and and
      dup not {
       (FAILED: ) model cvs join == 
       (  events ) =only sd /n_events get =
       (  tspike ) =only n /t_spike get =
       (  weight ) =only  << /source [ parrot ] >> GetConnections 0 get /weight get ==
      } if      
    }
    { true }
    ifelse
  }
  Map

  % see if all entries are true
  true exch { and } Fold

} 
assert_or_die

endusing<|MERGE_RESOLUTION|>--- conflicted
+++ resolved
@@ -67,15 +67,12 @@
 
 % The following models require connections to rport 1 or other specific parameters:
 /extra_params <<
-<<<<<<< HEAD
    /aeif_psc_alpha << /initial_weight 80.0 >>
    /aeif_psc_exp << /initial_weight 80.0 >>
-=======
    /gif_psc_exp_multisynapse << /params << /taus_syn [ 1.0 ] >>
                                   /receptor_type 1 >>
    /gif_cond_exp_multisynapse << /params << /taus_syn [ 1.0 ] >>
                                   /receptor_type 1 >>
->>>>>>> 87f6034f
    /iaf_psc_alpha_multisynapse << /params << /tau_syn [ 1.0 ] >>
                                   /receptor_type 1 >>
    /iaf_psc_exp_multisynapse << /params << /tau_syn [ 1.0 ] >>
