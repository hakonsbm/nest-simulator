/*
 *  ticket-156.sli
 *
 *  This file is part of NEST.
 *
 *  Copyright (C) 2004 The NEST Initiative
 *
 *  NEST is free software: you can redistribute it and/or modify
 *  it under the terms of the GNU General Public License as published by
 *  the Free Software Foundation, either version 2 of the License, or
 *  (at your option) any later version.
 *
 *  NEST is distributed in the hope that it will be useful,
 *  but WITHOUT ANY WARRANTY; without even the implied warranty of
 *  MERCHANTABILITY or FITNESS FOR A PARTICULAR PURPOSE.  See the
 *  GNU General Public License for more details.
 *
 *  You should have received a copy of the GNU General Public License
 *  along with NEST.  If not, see <http://www.gnu.org/licenses/>.
 *
 */

/*
   Test for Ticket 156.

   This test verifies that:
   poisson_generator_ps generates identical spike trains for given
   start and stop for different simulation resolutions, and different
   trains for different targets.

   Protocol:
   1. poisson_generator_ps projects to two spike_recorders
   2. run for different resolutions, record precise spike times is ms
   3. test all spikes are in (start, stop]
   3. test for different results between spike_recorders
   4. test for identical results across resolutions
*/

(unittest) run
/unittest using

/ps_params <<
  /origin 0.0
  /start 1.0
  /stop  2.0
  /rate 12345.0  % expect ~ 12.3 spikes
>> def

/resolutions [0.01 0.1 0.2 0.5 1.0] def

% ensure all spikes arrive at recorder
/simtime ps_params /stop get 2.0 add def

/check_limits % true if all spikes in (origin+start, origin+stop]
{
  << >> begin
    /spks Set
    /ori ps_params /origin get def
    spks Min ps_params /start get ori add gt
    spks Max ps_params /stop get ori add leq
    and
  end
} def

/single_trial
{
  << >> begin
    /h Set
    ResetKernel
    << /resolution h >> SetKernelStatus

    /poisson_generator_ps Create /pg Set
    pg ps_params SetStatus

    [ /spike_recorder Create
      /spike_recorder Create
    ] /srs Set
    srs { pg exch 1.0 1.0 Connect } forall

    simtime Simulate
    srs { [/events /times] get cva } Map
  end
} def

resolutions { single_trial } Map
/res Set

(First test) =
% first test: limits
res Flatten check_limits
dup ==

(Second test) =
% second test: different results between targets
res {
  arrayload ; neq
} Map
dup ==

(Third test) =
% third test: equality among runs
% Test for spike time equality to within 1.0e-16 ms.
res Transpose {
  dup First /ref Set
  Rest true exch { ref sub 0 exch { abs max } Fold 1.0e-15 lt and } Fold
} Map
<<<<<<< HEAD
dup ==
=======
>>>>>>> ab128bc6

% collect
3 arraystore Flatten
true exch { and } Fold

assert_or_die<|MERGE_RESOLUTION|>--- conflicted
+++ resolved
@@ -88,14 +88,12 @@
 (First test) =
 % first test: limits
 res Flatten check_limits
-dup ==
 
 (Second test) =
 % second test: different results between targets
 res {
   arrayload ; neq
 } Map
-dup ==
 
 (Third test) =
 % third test: equality among runs
@@ -104,10 +102,6 @@
   dup First /ref Set
   Rest true exch { ref sub 0 exch { abs max } Fold 1.0e-15 lt and } Fold
 } Map
-<<<<<<< HEAD
-dup ==
-=======
->>>>>>> ab128bc6
 
 % collect
 3 arraystore Flatten
