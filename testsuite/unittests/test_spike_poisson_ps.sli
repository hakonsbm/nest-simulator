--- conflicted
+++ resolved
@@ -41,15 +41,9 @@
 in the generator independent of resolution. Rounding errors occur, if at all,
 only when the spike time is split into a multiple of the resolution and the
 offset. In this calculation, the resolution enters as a fixed multiple of tics.
-<<<<<<< HEAD
-The calculation is reversed in the spike detector, when step-multiple and offset
+The calculation is reversed in the spike recorder, when step-multiple and offset
 are recombined. This splitting and recombination apparently gives reproducible
 results. The only deviation observed was for two spikes at very early times (<0.01 ms)
-=======
-The calculation is reversed in the spike recorder, when step-multiple and offset
-are recombined. This splitting and recombination apparently gives reproducible 
-results. The only deviation observed was for two spikes at very early times (<0.01 ms) 
->>>>>>> 6997cae6
 and coarse resolution (0.1 ms); total of 388.533 spikes tested. Therefore I
 introduced the check against the 1e-15 relative error limit below.
 
@@ -90,13 +84,8 @@
 << /resolution h >> SetKernelStatus
 
 
-<<<<<<< HEAD
-/spike_detector Create /sd Set
+/spike_recorder Create /sr Set
 
-=======
-/spike_recorder Create /sr Set  
- 
->>>>>>> 6997cae6
 
 /poisson_generator_ps Create /pg Set
 pg << /rate 128921.3 /stop stimtime >> SetStatus
@@ -105,11 +94,7 @@
 
 simtime Simulate
 
-<<<<<<< HEAD
-sd [/events /times] get cva
-=======
-sr [/events /times] get cva 
->>>>>>> 6997cae6
+sr [/events /times] get cva
 } def
 
 
