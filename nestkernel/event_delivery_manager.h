--- conflicted
+++ resolved
@@ -45,15 +45,9 @@
 
 namespace nest
 {
-<<<<<<< HEAD
+typedef MPIManager::OffGridSpike OffGridSpike;
 
 struct TargetData;
-  
-typedef Communicator::OffGridSpike OffGridSpike;
-=======
-typedef MPIManager::OffGridSpike OffGridSpike;
->>>>>>> 76df890d
-
 // TODO@5g: move this to communicator.h and implement getter
 const size_t mpi_buffer_size_target_data = 30000;
 const size_t mpi_buffer_size_spike_data = 30000;
@@ -367,6 +361,17 @@
 }
 
 inline void
+EventDeliveryManager::send_remote( thread t, SpikeEvent& e, const long_t lag )
+{
+  // Put the spike in a buffer for the remote machines
+  for ( int_t i = 0; i < e.get_multiplicity(); ++i )
+  {
+    spike_register_[ t ][ lag ].push_back( e.get_sender().get_gid() );
+    spike_register_table_.add_spike( t, e, lag );
+  }
+}
+
+inline void
 EventDeliveryManager::send_offgrid_remote( thread t, SpikeEvent& e, const long_t lag )
 {
   // Put the spike in a buffer for the remote machines
