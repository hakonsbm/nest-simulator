--- conflicted
+++ resolved
@@ -25,7 +25,6 @@
 
 // C++ includes:
 #include <cassert>
-#include <deque>
 #include <iostream>
 #include <vector>
 
@@ -50,12 +49,7 @@
   void wrap_position(
     const std::vector< std::vector< std::vector< T > > >& sources );
   template < typename T >
-<<<<<<< HEAD
-  void wrap_position(
-    const std::vector< std::vector< std::deque< T > > >& sources );
-=======
   void wrap_position( const std::vector< std::vector< Seque< T > > >& sources );
->>>>>>> 3490c369
 
   bool is_at_end() const;
 };
@@ -120,11 +114,7 @@
 template < typename T >
 inline void
 SourceTablePosition::wrap_position(
-<<<<<<< HEAD
-  const std::vector< std::vector< std::deque< T > > >& sources )
-=======
   const std::vector< std::vector< Seque< T > > >& sources )
->>>>>>> 3490c369
 {
   // check for validity of indices and update if necessary
   while ( lcid < 0 )
