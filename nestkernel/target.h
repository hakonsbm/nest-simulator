--- conflicted
+++ resolved
@@ -180,11 +180,7 @@
 class OffGridTarget : public Target
 {
 private:
-<<<<<<< HEAD
-  double_t offset;
-=======
   double offset;
->>>>>>> ba44ac52
 
 public:
   OffGridTarget();
@@ -198,12 +194,7 @@
 {
 }
 
-<<<<<<< HEAD
-inline OffGridTarget::OffGridTarget( const Target& target,
-  const double_t offset )
-=======
 inline OffGridTarget::OffGridTarget( const Target& target, const double offset )
->>>>>>> ba44ac52
   : Target( target )
   , offset( offset )
 {
