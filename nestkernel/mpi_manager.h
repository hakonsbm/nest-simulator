--- conflicted
+++ resolved
@@ -287,13 +287,6 @@
   bool adaptive_spike_buffers() const;
 
 private:
-<<<<<<< HEAD
-  int num_processes_;    //!< number of MPI processes
-  int rank_;             //!< rank of the MPI process
-  int send_buffer_size_; //!< expected size of send buffer
-  int recv_buffer_size_; //!< size of receive buffer
-  bool use_mpi_;         //!< whether MPI is used
-=======
   int num_processes_;              //!< number of MPI processes
   int rank_;                       //!< rank of the MPI process
   int send_buffer_size_;           //!< expected size of send buffer
@@ -325,7 +318,6 @@
 
   unsigned int send_recv_count_spike_data_per_rank_;
   unsigned int send_recv_count_target_data_per_rank_;
->>>>>>> 18f25d59
 
 #ifdef HAVE_MPI
   //! array containing communication partner for each step.
@@ -492,10 +484,6 @@
   return rank_;
 }
 
-<<<<<<< HEAD
-inline int
-MPIManager::get_send_buffer_size()
-=======
 inline bool
 MPIManager::is_mpi_used()
 {
@@ -510,7 +498,6 @@
 
 inline unsigned int
 MPIManager::get_send_recv_count_target_data_per_rank() const
->>>>>>> 18f25d59
 {
   return send_recv_count_target_data_per_rank_;
 }
