/*
 *  recording_backend_ascii.h
 *
 *  This file is part of NEST.
 *
 *  Copyright (C) 2004 The NEST Initiative
 *
 *  NEST is free software: you can redistribute it and/or modify
 *  it under the terms of the GNU General Public License as published by
 *  the Free Software Foundation, either version 2 of the License, or
 *  (at your option) any later version.
 *
 *  NEST is distributed in the hope that it will be useful,
 *  but WITHOUT ANY WARRANTY; without even the implied warranty of
 *  MERCHANTABILITY or FITNESS FOR A PARTICULAR PURPOSE.  See the
 *  GNU General Public License for more details.
 *
 *  You should have received a copy of the GNU General Public License
 *  along with NEST.  If not, see <http://www.gnu.org/licenses/>.
 *
 */

#ifndef RECORDING_BACKEND_ASCII_H
#define RECORDING_BACKEND_ASCII_H

// C++ includes:
#include <fstream>

#include "recording_backend.h"

/* BeginDocumentation

.. _ascii_backend:

Write data to plain text files
##############################

The `ascii` recording backend writes collected data persistently to a
plain text ASCII file. It can be used for small to medium sized
simulations, where the ease of a simple data format outweighs the
benefits of high-performance output operations.

This backend will open one file per recording device per thread on
each MPI process. This can cause a high load on the file system
in large simulations. This backend can become prohibitively inefficient,
particularly on machines with distributed filesystems.
In case you experience such scaling problems,  the :ref:`SIONlib
backend <sionlib_backend>` may be a possible alternative.

Filenames of data files are determined according to the following
pattern:

::

   data_path/data_prefix(label|model_name)-gid-vp.file_extension

<<<<<<< HEAD
The properties `data_path` and `data_prefix` are global kernel
properties. They can for example be set during repetitive simulation
protocols to separate the data originating from individual runs. The
`label` replaces the model name component if it is set to a non-empty
string. `gid` and `vp` denote the zero-padded global ID and virtual
=======
The properties ``data_path`` and ``data_prefix`` are global kernel
properties. They can, for example, be set during repetitive simulation
protocols to separate the data originating from individual runs. The
``label`` replaces the model name component if it is set to a non-empty
string. ``gid`` and ``vp`` denote the zero-padded global ID and virtual
>>>>>>> 7d1521f6
process of the recorder writing the file. The filename ends in a dot
and the `file_extension`.

The life of a file starts with the call to ``Prepare`` and ends with
the call to ``Cleanup``. Data that is produced during successive calls
to ``Run`` in between a pair of ``Prepare`` and ``Cleanup`` calls will
be written to the same file, while the call to ``Run`` will flush all
data to the file, so it is available for immediate inspection.

When creating a new recording, if the file name already
exists, the ``Prepare`` call will fail with a corresponding error
message. To instead overwrite the old file, the kernel property
``overwrite_files`` can be set to *true* using ``SetKernelStatus``. An
alternative way for avoiding name clashes is to re-set the kernel
properties ``data_path`` or ``data_prefix``, so that another filename is
chosen.

Data format
+++++++++++

The first line written to any new file is an informational header
containing field names for the different data columns. The header
starts with a `#` character.

The first field of each record written is the global id of the neuron
the event originated from, i.e., the *source* of the event. This is
followed by the time of the measurement, the recorded floating point
values and the recorded integer values.

The format of the time field depends on the value of the property
``time_in_steps``. If set to *false* (which is the default), time is
written as a single floating point number representing the simulation
time in ms. If ``time_in_steps`` is *true*, the time of the event is
written as a pair of values consisting of the integer simulation time
step in units of the simulation resolution and the negative floating
point offset in ms from the next integer grid point.

.. note::

   The number of decimal places for all decimal numbers written can be
   controlled using the recorder property ``precision``.

Parameter summary
+++++++++++++++++

.. glossary::

 file_extension
   A string (default: *"dat"*) that specifies the file name extension,
   without leading dot. The generic default was chosen, because the
   exact type of data cannot be known a priori.

 filenames
   A list of the filenames where data is recorded to. This list has one
   entry per local thread and is a read-only property.

<<<<<<< HEAD
TODO: Should label really be described here again?

`label`
  A string (default: *""*) that replaces the model name component in
  the filename if it is set.
=======
 label
   A string (default: *""*) that replaces the model name component in
   the filename if it is set.
>>>>>>> 7d1521f6

 precision
   An integer (default: *3*) that controls the number of decimal places
   used to write decimal numbers to the output file.

 time_in_steps
   A Boolean (default: *false*) specifying whether to write time in
   steps, i.e., in integer multiples of the simulation resolution plus a
   floating point number for the negative offset from the next grid
   point in ms, or just the simulation time in ms.

EndDocumentation */

namespace nest
{

/**
 * ASCII specialization of the RecordingBackend interface.
 *
 * RecordingBackendASCII maintains a data structure mapping one file
 * stream to every recording device instance on every thread. Files
 * are opened and inserted into the map during the enroll() call
 * (issued by the recorder's calibrate() function) and closed in
 * cleanup(), which is called on all registered recording backends by
 * IOManager::cleanup().
 */
class RecordingBackendASCII : public RecordingBackend
{
public:
  RecordingBackendASCII();

  ~RecordingBackendASCII() throw();

  void initialize() override;

  void finalize() override;

  void enroll( const RecordingDevice& device ) override;

  void disenroll( const RecordingDevice& device ) override;

  void set_value_names( const RecordingDevice& device,
    const std::vector< Name >& double_value_names,
    const std::vector< Name >& long_value_names ) override;

  void prepare() override;

  void cleanup() override;

  void pre_run_hook() override;

  /**
   * Flush files after a single call to Run
   */
  void post_run_hook() override;

  void write( const RecordingDevice&, const Event&, const std::vector< double >&, const std::vector< long >& ) override;

  void set_status( const DictionaryDatum& ) override;
  void get_status( DictionaryDatum& ) const override;

  void set_device_status( const RecordingDevice& device, const DictionaryDatum& d ) override;
  void get_device_status( const RecordingDevice& device, DictionaryDatum& ) const override;

private:
  /**
   * Build device file basename as being the device's label (or model
   * name if no label is given), the device's GID, and the virtual
   * process ID, all separated by dashes, followed by a dot and the
   * filename extension.
   */
  const std::string build_basename_( const RecordingDevice& device ) const;

  struct DeviceData
  {
    DeviceData() = delete;
    DeviceData( std::string );
    void set_value_names( const std::vector< Name >&, const std::vector< Name >& );
    void open_file();
    void write( const Event&, const std::vector< double >&, const std::vector< long >& );
    void flush_file();
    void close_file();
    void get_status( DictionaryDatum& ) const;
    void set_status( const DictionaryDatum& );

  private:
    long precision_;                         //!< Number of decimal places used when writing decimal values
    bool time_in_steps_;                     //!< Should time be recorded in steps (ms if false)
    std::string file_basename_;              //!< File name up to but not including the "."
    std::string file_extension_;             //!< File name extension without leading "."
    std::string filename_;                   //!< Full filename as determined and used by open_file()
    std::ofstream file_;                     //!< File stream to use for the device
    std::vector< Name > double_value_names_; //!< names for values of type double
    std::vector< Name > long_value_names_;   //!< names for values of type long
  };

  typedef std::vector< std::map< size_t, DeviceData > > data_map;
  data_map device_data_;
};

} // namespace

#endif // RECORDING_BACKEND_ASCII_H<|MERGE_RESOLUTION|>--- conflicted
+++ resolved
@@ -54,21 +54,13 @@
 
    data_path/data_prefix(label|model_name)-gid-vp.file_extension
 
-<<<<<<< HEAD
-The properties `data_path` and `data_prefix` are global kernel
-properties. They can for example be set during repetitive simulation
-protocols to separate the data originating from individual runs. The
-`label` replaces the model name component if it is set to a non-empty
-string. `gid` and `vp` denote the zero-padded global ID and virtual
-=======
 The properties ``data_path`` and ``data_prefix`` are global kernel
 properties. They can, for example, be set during repetitive simulation
 protocols to separate the data originating from individual runs. The
 ``label`` replaces the model name component if it is set to a non-empty
 string. ``gid`` and ``vp`` denote the zero-padded global ID and virtual
->>>>>>> 7d1521f6
 process of the recorder writing the file. The filename ends in a dot
-and the `file_extension`.
+and the ``file_extension``.
 
 The life of a file starts with the call to ``Prepare`` and ends with
 the call to ``Cleanup``. Data that is produced during successive calls
@@ -123,17 +115,9 @@
    A list of the filenames where data is recorded to. This list has one
    entry per local thread and is a read-only property.
 
-<<<<<<< HEAD
-TODO: Should label really be described here again?
-
-`label`
-  A string (default: *""*) that replaces the model name component in
-  the filename if it is set.
-=======
  label
    A string (default: *""*) that replaces the model name component in
    the filename if it is set.
->>>>>>> 7d1521f6
 
  precision
    An integer (default: *3*) that controls the number of decimal places
