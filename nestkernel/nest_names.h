--- conflicted
+++ resolved
@@ -160,12 +160,6 @@
 extern const Name frozen;               //!< Node parameter
 
 extern const Name g;             //!< Conductance
-<<<<<<< HEAD
-extern const Name g_ahp;         //!< Specific to iaf_chxk_2008 neuron
-extern const Name g_ex;          //!< Excitatory conductance
-extern const Name g_in;          //!< inhibitory conductance
-extern const Name g_K;           //!< Potassium conductance
-=======
 extern const Name g_AMPA;        //!< specific to Hill & Tononi 2005
 extern const Name g_ahp;         //!< Specific to iaf_chxk_2008 neuron
 extern const Name g_ex;          //!< Excitatory conductance
@@ -174,19 +168,10 @@
 extern const Name g_in;          //!< inhibitory conductance
 extern const Name g_K;           //!< Potassium conductance
 extern const Name g_KL;          //!< specific to Hill & Tononi 2005
->>>>>>> 1416cc20
 extern const Name g_Kv1;         //!< Kv1 Potassium conductance
 extern const Name g_Kv3;         //!< Kv3 Potassium conductance
 extern const Name g_L;           //!< Leak conductance
 extern const Name g_Na;          //!< Sodium conductance
-<<<<<<< HEAD
-extern const Name g_rr;          //!< Other adaptation
-extern const Name g_sfa;         //!< Other adaptation
-extern const Name gamma;         //!< Specific to mirollo_strogatz_ps
-extern const Name gamma_shape;   //!< Specific to ppd_sup_generator and
-                                 //!< gamma_sup_generator
-extern const Name gaussian;      //!< Gaussian MSP growth curve
-=======
 extern const Name g_NaL;         //!< specific to Hill & Tononi 2005
 extern const Name g_NMDA;        //!< specific to Hill & Tononi 2005
 extern const Name g_peak_AMPA;   //!< specific to Hill & Tononi 2005
@@ -205,7 +190,6 @@
 extern const Name gamma_shape;   //!< Specific to ppd_sup_generator and
                                  //!< gamma_sup_generator
 extern const Name gaussian;      //!< Parameter for MSP growth curves
->>>>>>> 1416cc20
 extern const Name global_id;     //!< Node parameter
 extern const Name growth_curve;  //!< Growth curve for MSP dynamics
 extern const Name growth_rate;   //!< Parameter of the growth curve for MSP
@@ -347,17 +331,11 @@
 extern const Name rule;   //!< Connectivity-related
 
 extern const Name S; //!< Binary state (output) of neuron (Ginzburg neuron)
-<<<<<<< HEAD
+extern const Name S_act_NMDA;  //!< specific to Hill & Tononi 2005
 extern const Name scientific;  //!< Recorder parameter
 extern const Name screen;      //!< Recorder parameter
 extern const Name senders;     //!< Recorder parameter
 extern const Name sigmoid;     //!< Sigmoid MSP growth curve
-=======
-extern const Name S_act_NMDA;  //!< specific to Hill & Tononi 2005
-extern const Name scientific;  //!< Recorder parameter
-extern const Name screen;      //!< Recorder parameter
-extern const Name senders;     //!< Recorder parameter
->>>>>>> 1416cc20
 extern const Name size_of;     //!< Connection parameters
 extern const Name source;      //!< Connection parameters
 extern const Name spike;       //!< true if the neuron spikes and false if not.
@@ -370,11 +348,11 @@
 extern const Name stimulator;  //!< Node type
 extern const Name stop;        //!< Device parameters
 extern const Name structural_plasticity_synapses; //!< Synapses defined for
-                                                  //!< structural plasticity
+// structural plasticity
 extern const Name structural_plasticity_update_interval; //!< Update interval
-                                                         //!< for structural
-                                                         //! plasticity
-extern const Name structure;                             //!< Node type
+// for structural
+// plasticity
+extern const Name structure; //!< Node type
 extern const Name success;
 extern const Name supports_precise_spikes; //!< true if model supports precise
                                            //!< spikes
