--- conflicted
+++ resolved
@@ -175,15 +175,9 @@
 private:
   std::vector< ConnectorModel* > pristine_prototypes_; //!< The list of clean synapse prototypes
   std::vector< std::vector< ConnectorModel* > > prototypes_; //!< The list of available synapse
-<<<<<<< HEAD
-  // prototypes: first dimenasion one
-  // entry per thread, second dimantion
-  // for each synapse type
-=======
                                                              //!< prototypes: first dimension one
                                                              //!< entry per thread, second dimension
                                                              //!< for each synapse type
->>>>>>> d7da33d4
 
   Network& net_;            //!< The reference to the network
   Dictionary* synapsedict_; //!< The synapsedict (owned by the network)
