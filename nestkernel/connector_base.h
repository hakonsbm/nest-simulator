/*
 *  connector_base.h
 *
 *  This file is part of NEST.
 *
 *  Copyright (C) 2004 The NEST Initiative
 *
 *  NEST is free software: you can redistribute it and/or modify
 *  it under the terms of the GNU General Public License as published by
 *  the Free Software Foundation, either version 2 of the License, or
 *  (at your option) any later version.
 *
 *  NEST is distributed in the hope that it will be useful,
 *  but WITHOUT ANY WARRANTY; without even the implied warranty of
 *  MERCHANTABILITY or FITNESS FOR A PARTICULAR PURPOSE.  See the
 *  GNU General Public License for more details.
 *
 *  You should have received a copy of the GNU General Public License
 *  along with NEST.  If not, see <http://www.gnu.org/licenses/>.
 *
 */

#ifndef CONNECTOR_BASE_H
#define CONNECTOR_BASE_H

// Generated includes:
#include "config.h"

// C++ includes:
#include <cstdlib>
#include <deque>
#include <vector>

// Includes from libnestutil:
#include "compose.hpp"
#include "sort.h"
#include "vector_util.h"
#include "seque.h"

// Includes from nestkernel:
#include "common_synapse_properties.h"
#include "connection_label.h"
#include "connector_model.h"
#include "event.h"
#include "nest_datums.h"
#include "nest_names.h"
#include "node.h"
#include "source.h"
#include "spikecounter.h"

// Includes from sli:
#include "arraydatum.h"
#include "dictutils.h"

namespace nest
{

/**
 * Base class to allow storing Connectors for different synapse types
 * in vectors. We define the interface here to avoid casting.
 */
class ConnectorBase
{

public:
  // Destructor needs to be declared virtual to avoid undefined
  // behavior, avoid possible memory leak and needs to be defined to
  // avoid linker error, see, e.g., Meyers, S. (2005) p40ff
  virtual ~ConnectorBase(){};

  /**
   * Return syn_id_ of the synapse type of this Connector (index in
   * list of synapse prototypes).
   */
  virtual synindex get_syn_id() const = 0;

  /**
   * Return the number of connections in this Connector.
   */
  virtual size_t size() const = 0;

  /**
   * Write status of the connection at position lcid to the dictionary
   * dict.
   */
  virtual void get_synapse_status( const thread tid,
    const index lcid,
    DictionaryDatum& dict ) const = 0;

  /**
   * Set status of the connection at position lcid according to the
   * dictionary dict.
   */
  virtual void set_synapse_status( const index lcid,
    const DictionaryDatum& dict,
    ConnectorModel& cm ) = 0;

  /**
   * Add ConnectionID with given source_gid and lcid to conns. If
   * target_gid is given, only add connection if target_gid matches
   * the gid of the target of the connection.
   */
  virtual void get_connection( const index source_gid,
    const index target_gid,
    const thread tid,
    const index lcid,
    const long synapse_label,
    std::deque< ConnectionID >& conns ) const = 0;

  /**
   * Add ConnectionIDs with given source_gid to conns, looping over
   * all lcids. If target_gid is given, only add connection if
   * target_gid matches the gid of the target of the connection.
   */
  virtual void get_all_connections( const index source_gid,
    const index target_gid,
    const thread tid,
    const long synapse_label,
    std::deque< ConnectionID >& conns ) const = 0;

  /**
   * For a given target_gid add lcids of all connections with matching
   * gid of target to source_lcids.
   */
  virtual void get_source_lcids( const thread tid,
    const index target_gid,
    std::vector< index >& source_lcids ) const = 0;

  /**
   * For a given start_lcid add gids of all targets that belong to the
   * same source to target_gids.
   */
  virtual void get_target_gids( const thread tid,
    const index start_lcid,
    const std::string& post_synaptic_element,
    std::vector< index >& target_gids ) const = 0;

  /**
   * For a given lcid return the gid of the target of the connection.
   */
  virtual index get_target_gid( const thread tid,
    const unsigned int lcid ) const = 0;

  /**
   * Send the event e to all connections of this Connector.
   */
  virtual void send_to_all( const thread tid,
    const std::vector< ConnectorModel* >& cm,
    Event& e ) = 0;

  /**
   * Send the event e to the connection at position lcid. Return bool
   * indicating whether the following connection belongs to the same
   * source.
   */
  virtual index send( const thread tid,
    const index lcid,
    const std::vector< ConnectorModel* >& cm,
    Event& e ) = 0;

  virtual void send_weight_event( const thread tid,
    const unsigned int lcid,
    Event& e,
    const CommonSynapseProperties& cp ) = 0;

  /**
   * Update weights of dopamine modulated STDP connections.
   */
  virtual void trigger_update_weight( const long vt_gid,
    const thread tid,
    const std::vector< spikecounter >& dopa_spikes,
    const double t_trig,
    const std::vector< ConnectorModel* >& cm ) = 0;

  /**
   * Sort connections according to source gids.
   */
  virtual void sort_connections( std::vector< Source >& ) = 0;
<<<<<<< HEAD
  virtual void sort_connections( std::deque< Source >& ) = 0;
=======
  virtual void sort_connections( Seque< Source >& ) = 0;
>>>>>>> 3490c369

  /**
   * Reserve memory for the specified amount of connections.
   */
  virtual void reserve( const size_t ) = 0;

  /**
   * Set a flag in the connection indicating whether the following
   * connection belongs to the same source.
   */
  virtual void set_has_source_subsequent_targets( const index lcid,
    const bool has_subsequent_targets ) = 0;

  /**
   * Return lcid of the first connection after start_lcid (inclusive)
   * where the gid of the target matches target_gid. If there are no matches,
   * the function returns invalid_index.
   */
  virtual index find_first_target( const thread tid,
    const index start_lcid,
    const index target_gid ) const = 0;

  /**
   * Return lcid of first connection where the gid of the target
   * matches target_gid; consider only the connections with lcids
   * given in matching_lcids. If there is no match, the function returns
   * invalid_index.
   */
  virtual index find_matching_target( const thread tid,
    const std::vector< index >& matching_lcids,
    const index target_gid ) const = 0;

  /**
   * Disable the transfer of events through the connection at position
   * lcid.
   */
  virtual void disable_connection( const index lcid ) = 0;

  /**
   * Remove disabled connections from the connector.
   */
  virtual void remove_disabled_connections(
    const index first_disabled_index ) = 0;
};

/**
 * Homogeneous connector, contains synapses of one particular type (syn_id_).
 */
template < typename ConnectionT >
class Connector : public ConnectorBase
{
private:
<<<<<<< HEAD
  std::deque< ConnectionT > C_;
=======
  Seque< ConnectionT > C_;
>>>>>>> 3490c369
  const synindex syn_id_;

public:
  explicit Connector( const synindex syn_id )
    : syn_id_( syn_id )
  {
  }

  ~Connector()
  {
    C_.clear();
  }

  synindex
  get_syn_id() const
  {
    return syn_id_;
  }

  size_t
  size() const
  {
    return C_.size();
  }

  void
  get_synapse_status( const thread tid,
    const index lcid,
    DictionaryDatum& dict ) const
  {
    assert( lcid >= 0 and lcid < C_.size() );

    C_[ lcid ].get_status( dict );

    // get target gid here, where tid is available
    // necessary for hpc synapses using TargetIdentifierIndex
    def< long >( dict, names::target, C_[ lcid ].get_target( tid )->get_gid() );
  }

  void
  set_synapse_status( const index lcid,
    const DictionaryDatum& dict,
    ConnectorModel& cm )
  {
    assert( lcid < C_.size() );

    C_[ lcid ].set_status(
      dict, static_cast< GenericConnectorModel< ConnectionT >& >( cm ) );
  }


  Connector< ConnectionT >&
  push_back( const ConnectionT& c )
  {
    vector_util::grow( C_ );

    C_.push_back( c );
    return *this;
  }

  void
  get_connection( const index source_gid,
    const index target_gid,
    const thread tid,
    const index lcid,
    const long synapse_label,
    std::deque< ConnectionID >& conns ) const
  {
    if ( not C_[ lcid ].is_disabled() )
    {
      if ( synapse_label == UNLABELED_CONNECTION
        or C_[ lcid ].get_label() == synapse_label )
      {
        const index current_target_gid =
          C_[ lcid ].get_target( tid )->get_gid();
        if ( current_target_gid == target_gid or target_gid == 0 )
        {
          conns.push_back( ConnectionDatum( ConnectionID(
            source_gid, current_target_gid, tid, syn_id_, lcid ) ) );
        }
      }
    }
  }

  void
  get_all_connections( const index source_gid,
    const index target_gid,
    const thread tid,
    const long synapse_label,
    std::deque< ConnectionID >& conns ) const
  {
    for ( size_t lcid = 0; lcid < C_.size(); ++lcid )
    {
      get_connection( source_gid, target_gid, tid, lcid, synapse_label, conns );
    }
  }

  void
  get_source_lcids( const thread tid,
    const index target_gid,
    std::vector< index >& source_lcids ) const
  {
    for ( index lcid = 0; lcid < C_.size(); ++lcid )
    {
      const index current_target_gid = C_[ lcid ].get_target( tid )->get_gid();
      if ( current_target_gid == target_gid and not C_[ lcid ].is_disabled() )
      {
        source_lcids.push_back( lcid );
      }
    }
  }

  void
  get_target_gids( const thread tid,
    const index start_lcid,
    const std::string& post_synaptic_element,
    std::vector< index >& target_gids ) const
  {
    index lcid = start_lcid;
    while ( true )
    {
      if ( C_[ lcid ].get_target( tid )->get_synaptic_elements(
             post_synaptic_element ) != 0.0
        and not C_[ lcid ].is_disabled() )
      {
        target_gids.push_back( C_[ lcid ].get_target( tid )->get_gid() );
      }

      if ( not C_[ lcid ].has_source_subsequent_targets() )
      {
        break;
      }

      ++lcid;
    }
  }

  index
  get_target_gid( const thread tid, const unsigned int lcid ) const
  {
    return C_[ lcid ].get_target( tid )->get_gid();
  }

  void
  send_to_all( const thread tid,
    const std::vector< ConnectorModel* >& cm,
    Event& e )
  {
    for ( size_t lcid = 0; lcid < C_.size(); ++lcid )
    {
      e.set_port( lcid );
      assert( not C_[ lcid ].is_disabled() );
      C_[ lcid ].send( e,
        tid,
        static_cast< GenericConnectorModel< ConnectionT >* >( cm[ syn_id_ ] )
          ->get_common_properties() );
    }
  }

  index
  send( const thread tid,
    const index lcid,
    const std::vector< ConnectorModel* >& cm,
    Event& e )
  {
    typename ConnectionT::CommonPropertiesType const& cp =
      static_cast< GenericConnectorModel< ConnectionT >* >( cm[ syn_id_ ] )
        ->get_common_properties();

    index lcid_offset = 0;

    while ( true )
    {
      ConnectionT& conn = C_[ lcid + lcid_offset ];
      const bool is_disabled = conn.is_disabled();
      const bool has_source_subsequent_targets =
        conn.has_source_subsequent_targets();

      e.set_port( lcid + lcid_offset );
      if ( not is_disabled )
      {
        conn.send( e, tid, cp );
        send_weight_event( tid, lcid + lcid_offset, e, cp );
      }
      if ( not has_source_subsequent_targets )
      {
        break;
      }
      ++lcid_offset;
    }

    return 1 + lcid_offset; // event was delivered to at least one target
  }

  // Implemented in connector_base_impl.h
  void send_weight_event( const thread tid,
    const unsigned int lcid,
    Event& e,
    const CommonSynapseProperties& cp );

  void
  trigger_update_weight( const long vt_gid,
    const thread tid,
    const std::vector< spikecounter >& dopa_spikes,
    const double t_trig,
    const std::vector< ConnectorModel* >& cm )
  {
    for ( size_t i = 0; i < C_.size(); ++i )
    {
      if ( static_cast< GenericConnectorModel< ConnectionT >* >( cm[ syn_id_ ] )
             ->get_common_properties()
             .get_vt_gid() == vt_gid )
      {
        C_[ i ].trigger_update_weight( tid,
          dopa_spikes,
          t_trig,
          static_cast< GenericConnectorModel< ConnectionT >* >( cm[ syn_id_ ] )
            ->get_common_properties() );
      }
    }
  }

  void
  reserve( const size_t count )
  {
<<<<<<< HEAD
    // C_.reserve( count );
=======
    //    C_.reserve( count );
>>>>>>> 3490c369
  }

  void
  sort_connections( std::vector< Source >& sources )
  {
    nest::sort( sources, C_ );
  }

  void
<<<<<<< HEAD
  sort_connections( std::deque< Source >& sources )
=======
  sort_connections( Seque< Source >& sources )
>>>>>>> 3490c369
  {
    nest::sort( sources, C_ );
  }

  void
  set_has_source_subsequent_targets( const index lcid,
    const bool has_subsequent_targets )
  {
    C_[ lcid ].set_has_source_subsequent_targets( has_subsequent_targets );
  }

  index
  find_first_target( const thread tid,
    const index start_lcid,
    const index target_gid ) const
  {
    index lcid = start_lcid;
    while ( true )
    {
      if ( C_[ lcid ].get_target( tid )->get_gid() == target_gid
        and not C_[ lcid ].is_disabled() )
      {
        return lcid;
      }

      if ( not C_[ lcid ].has_source_subsequent_targets() )
      {
        return invalid_index;
      }

      ++lcid;
    }
  }

  index
  find_matching_target( const thread tid,
    const std::vector< index >& matching_lcids,
    const index target_gid ) const
  {
    for ( size_t i = 0; i < matching_lcids.size(); ++i )
    {
      if ( C_[ matching_lcids[ i ] ].get_target( tid )->get_gid()
        == target_gid )
      {
        return matching_lcids[ i ];
      }
    }

    return invalid_index;
  }

  void
  disable_connection( const index lcid )
  {
    assert( not C_[ lcid ].is_disabled() );
    C_[ lcid ].disable();
  }

  void
  remove_disabled_connections( const index first_disabled_index )
  {
    assert( C_[ first_disabled_index ].is_disabled() );
    C_.erase( C_.begin() + first_disabled_index, C_.end() );
  }
};

} // of namespace nest

#endif<|MERGE_RESOLUTION|>--- conflicted
+++ resolved
@@ -28,7 +28,6 @@
 
 // C++ includes:
 #include <cstdlib>
-#include <deque>
 #include <vector>
 
 // Includes from libnestutil:
@@ -176,11 +175,7 @@
    * Sort connections according to source gids.
    */
   virtual void sort_connections( std::vector< Source >& ) = 0;
-<<<<<<< HEAD
-  virtual void sort_connections( std::deque< Source >& ) = 0;
-=======
   virtual void sort_connections( Seque< Source >& ) = 0;
->>>>>>> 3490c369
 
   /**
    * Reserve memory for the specified amount of connections.
@@ -233,11 +228,7 @@
 class Connector : public ConnectorBase
 {
 private:
-<<<<<<< HEAD
-  std::deque< ConnectionT > C_;
-=======
   Seque< ConnectionT > C_;
->>>>>>> 3490c369
   const synindex syn_id_;
 
 public:
@@ -463,11 +454,7 @@
   void
   reserve( const size_t count )
   {
-<<<<<<< HEAD
-    // C_.reserve( count );
-=======
     //    C_.reserve( count );
->>>>>>> 3490c369
   }
 
   void
@@ -477,11 +464,7 @@
   }
 
   void
-<<<<<<< HEAD
-  sort_connections( std::deque< Source >& sources )
-=======
   sort_connections( Seque< Source >& sources )
->>>>>>> 3490c369
   {
     nest::sort( sources, C_ );
   }
