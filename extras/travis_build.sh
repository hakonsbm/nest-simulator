#!/bin/bash

# travis_build.sh
#
# This file is part of NEST.
#
# Copyright (C) 2004 The NEST Initiative
#
# NEST is free software: you can redistribute it and/or modify
# it under the terms of the GNU General Public License as published by
# the Free Software Foundation, either version 2 of the License, or
# (at your option) any later version.
#
# NEST is distributed in the hope that it will be useful,
# but WITHOUT ANY WARRANTY; without even the implied warranty of
# MERCHANTABILITY or FITNESS FOR A PARTICULAR PURPOSE.  See the
# GNU General Public License for more details.
#
# You should have received a copy of the GNU General Public License
# along with NEST.  If not, see <http://www.gnu.org/licenses/>.


# This shell script is part of the NEST Travis CI build and test environment.
# It is invoked by the top-level Travis script '.travis.yml'.
#
# NOTE: This shell script is tightly coupled to Python script
#       'extras/parse_travis_log.py'. 
#       Any changes to message numbers (MSGBLDnnnn) or the variable name
#      'file_names' have effects on the build/test-log parsing process.


# Exit shell if any subcommand or pipline returns a non-zero status.
set -e

mkdir -p $HOME/.matplotlib
cat > $HOME/.matplotlib/matplotlibrc <<EOF
    backend : svg
EOF

# Set the NEST CMake-build configuration according to the build matrix in '.travis.yml'.
if [ "$xTHREADING" = "1" ] ; then
    CONFIGURE_THREADING="-Dwith-openmp=ON"
else
    CONFIGURE_THREADING="-Dwith-openmp=OFF"
fi

if [ "$xMPI" = "1" ] ; then
    CONFIGURE_MPI="-Dwith-mpi=ON"
else
    CONFIGURE_MPI="-Dwith-mpi=OFF"
fi

if [ "$xPYTHON" = "1" ] ; then
   if [ "$TRAVIS_PYTHON_VERSION" == "2.7.13" ]; then
      CONFIGURE_PYTHON="-DPYTHON-LIBRARY=~/virtualenv/python2.7.13/lib/python2.7 -DPYTHON_INCLUDE_DIR=~/virtualenv/python2.7.13/include/python2.7"
   elif [ "$TRAVIS_PYTHON_VERSION" == "3.4.4" ]; then
      CONFIGURE_PYTHON="-DPYTHON_LIBRARY=/usr/lib/x86_64-linux-gnu/libpython3.4m.so -DPYTHON_INCLUDE_DIR=/opt/python/3.4.4/include/python3.4m/"
   fi
   if [[ $OSTYPE == darwin* ]]; then
      CONFIGURE_PYTHON="-DPYTHON_LIBRARY=/usr/lib/libpython2.7.dylib -DPYTHON_INCLUDE_DIR=/usr/local/Cellar/python@2/2.7.16/Frameworks/Python.framework/Versions/2.7/include/python2.7"
   fi
else
    CONFIGURE_PYTHON="-Dwith-python=OFF"
fi

if [ "$xMUSIC" = "1" ] ; then
    CONFIGURE_MUSIC="-Dwith-music=$HOME/.cache/music.install"
    chmod +x extras/install_music.sh
    ./extras/install_music.sh
else
    CONFIGURE_MUSIC="-Dwith-music=OFF"
fi

if [ "$xGSL" = "1" ] ; then
    CONFIGURE_GSL="-Dwith-gsl=ON"
else
    CONFIGURE_GSL="-Dwith-gsl=OFF"
fi

if [ "$xLTDL" = "1" ] ; then
    CONFIGURE_LTDL="-Dwith-ltdl=ON"
else
    CONFIGURE_LTDL="-Dwith-ltdl=OFF"
fi

if [ "$xREADLINE" = "1" ] ; then
    CONFIGURE_READLINE="-Dwith-readline=ON"
else
    CONFIGURE_READLINE="-Dwith-readline=OFF"
fi

if [ "$xLIBNEUROSIM" = "1" ] ; then
    CONFIGURE_LIBNEUROSIM="-Dwith-libneurosim=$HOME/.cache/libneurosim.install"
    chmod +x extras/install_csa-libneurosim.sh
    ./extras/install_csa-libneurosim.sh
else
    CONFIGURE_LIBNEUROSIM="-Dwith-libneurosim=OFF"
fi

if [[ $OSTYPE == darwin* ]]; then
    export CC=$(ls /usr/local/bin/gcc-* | grep '^/usr/local/bin/gcc-\d$')
    export CXX=$(ls /usr/local/bin/g++-* | grep '^/usr/local/bin/g++-\d$')
    CONFIGURE_BOOST="-Dwith-boost=OFF"
else
    CONFIGURE_BOOST="-Dwith-boost=ON"
fi
 
NEST_VPATH=build
NEST_RESULT=result
if [ "$(uname -s)" = 'Linux' ]; then
    NEST_RESULT=$(readlink -f $NEST_RESULT)
else
    NEST_RESULT=$(greadlink -f $NEST_RESULT)
fi

echo $NEST_VPATH
mkdir "$NEST_VPATH" "$NEST_RESULT"
mkdir "$NEST_VPATH/reports"

if [ "$xSTATIC_ANALYSIS" = "1" ]; then
    echo "+ + + + + + + + + + + + + + + + + + + + + + + + + + + + + + + + + + + + + + + +"
    echo "+               S T A T I C   C O D E   A N A L Y S I S                       +"
    echo "+ + + + + + + + + + + + + + + + + + + + + + + + + + + + + + + + + + + + + + + +"

    echo "MSGBLD0010: Initializing VERA++ static code analysis."
    wget --no-verbose https://bitbucket.org/verateam/vera/downloads/vera++-1.3.0.tar.gz
    tar -xzf vera++-1.3.0.tar.gz
    cd vera++-1.3.0
    cmake -DCMAKE_INSTALL_PREFIX=/usr -DVERA_LUA=OFF -DVERA_USE_SYSTEM_BOOST=ON
    sudo make install
    cd ..
    rm -fr ./vera++-1.3.0
    rm -f ./vera++-1.3.0.tar.gz
     # Add the NEST profile to the VERA++ profiles.
    sudo cp ./extras/vera++.profile /usr/lib/vera++/profiles/nest
    echo "MSGBLD0020: VERA++ initialization completed."
    if [ ! -f "$HOME/.cache/bin/cppcheck" ]; then
        echo "MSGBLD0030: Installing CPPCHECK version 1.69."
        # Build cppcheck version 1.69
        git clone https://github.com/danmar/cppcheck.git
        cd cppcheck
        git checkout tags/1.69
        mkdir -p install
        make PREFIX=$HOME/.cache CFGDIR=$HOME/.cache/cfg HAVE_RULES=yes install
        cd ..
        echo "MSGBLD0040: CPPCHECK installation completed."
    
        echo "MSGBLD0050: Installing CLANG-FORMAT."
        wget --no-verbose http://llvm.org/releases/3.6.2/clang+llvm-3.6.2-x86_64-linux-gnu-ubuntu-14.04.tar.xz
        tar xf clang+llvm-3.6.2-x86_64-linux-gnu-ubuntu-14.04.tar.xz
        # Copy and not move because '.cache' may aleady contain other subdirectories and files.
        cp -R clang+llvm-3.6.2-x86_64-linux-gnu-ubuntu-14.04/* $HOME/.cache
        echo "MSGBLD0060: CLANG-FORMAT installation completed."
    
        # Remove these directories, otherwise the copyright-header check will complain.
        rm -rf ./cppcheck
        rm -rf ./clang+llvm-3.6.2-x86_64-linux-gnu-ubuntu-14.04
    fi

    # Ensure that the cppcheck and clang-format installation can be found.
    export PATH=$HOME/.cache/bin:$PATH

    echo "MSGBLD0070: Retrieving changed files."
      # Note: BUG: Extracting the filenames may not work in all cases. 
      #            The commit range might not properly reflect the history.
      #            see https://github.com/travis-ci/travis-ci/issues/2668
    if [ "$TRAVIS_PULL_REQUEST" != "false" ]; then
       echo "MSGBLD0080: PULL REQUEST: Retrieving changed files using GitHub API."
       file_names=`curl "https://api.github.com/repos/$TRAVIS_REPO_SLUG/pulls/$TRAVIS_PULL_REQUEST/files" | jq '.[] | .filename' | tr '\n' ' ' | tr '"' ' '`
    else
       echo "MSGBLD0090: Retrieving changed files using git diff."    
       file_names=`(git diff --name-only $TRAVIS_COMMIT_RANGE || echo "") | tr '\n' ' '`
    fi

    printf '%s\n' "$file_names" | while IFS= read -r line
     do
       for single_file_name in $file_names
       do
         echo "MSGBLD0095: File changed: $single_file_name"
       done
     done
    echo "MSGBLD0100: Retrieving changed files completed."
    echo


    # Set the command line arguments for the static code analysis script and execute it.

    # The names of the static code analysis tools executables.
    VERA=vera++                   
    CPPCHECK=cppcheck
    CLANG_FORMAT=clang-format
    PEP8=pep8

    # Perform or skip a certain analysis.
    PERFORM_VERA=true
    PERFORM_CPPCHECK=true
    PERFORM_CLANG_FORMAT=true
    PERFORM_PEP8=true

    # The following command line parameters indicate whether static code analysis error messages
    # will cause the Travis CI build to fail or are ignored.
    IGNORE_MSG_VERA=false
    IGNORE_MSG_CPPCHECK=true
    IGNORE_MSG_CLANG_FORMAT=false
    IGNORE_MSG_PEP8=false

    # The script is called within the Travis CI environment and thus can not be run incremental.
    RUNS_ON_TRAVIS=true
    INCREMENTAL=false

    chmod +x ./extras/static_code_analysis.sh
    ./extras/static_code_analysis.sh "$RUNS_ON_TRAVIS" "$INCREMENTAL" "$file_names" "$NEST_VPATH" \
    "$VERA" "$CPPCHECK" "$CLANG_FORMAT" "$PEP8" \
    "$PERFORM_VERA" "$PERFORM_CPPCHECK" "$PERFORM_CLANG_FORMAT" "$PERFORM_PEP8" \
    "$IGNORE_MSG_VERA" "$IGNORE_MSG_CPPCHECK" "$IGNORE_MSG_CLANG_FORMAT" "$IGNORE_MSG_PEP8"
else
    echo "MSGBLD0225: Static code analysis skipped due to build configuration."
fi  # End of Static code analysis.


cd "$NEST_VPATH"
<<<<<<< HEAD
cp ../extras/nestrc.sli ~/.nestrc
=======
cp ../examples/sli/nestrc.sli ~/.nestrc
# Explicitly allow MPI oversubscription. This is required by Open MPI versions > 3.0.
# Not having this in place leads to a "not enough slots available" error.
if [[ "$OSTYPE" == "darwin"* ]] ; then
    sed -i -e 's/mpirun -np/mpirun --oversubscribe -np/g' ~/.nestrc
fi
>>>>>>> 3fd3217d

echo
echo "+ + + + + + + + + + + + + + + + + + + + + + + + + + + + + + + + + + + + + + + +"
echo "+               C O N F I G U R E   N E S T   B U I L D                       +"
echo "+ + + + + + + + + + + + + + + + + + + + + + + + + + + + + + + + + + + + + + + +"
echo "MSGBLD0230: Configuring CMake."
cmake \
    -DCMAKE_INSTALL_PREFIX="$NEST_RESULT" \
    -Dwith-optimize=ON \
    -Dwith-warning=ON \
    $CONFIGURE_BOOST \
    $CONFIGURE_THREADING \
    $CONFIGURE_MPI \
    $CONFIGURE_PYTHON \
    $CONFIGURE_MUSIC \
    $CONFIGURE_GSL \
    $CONFIGURE_LTDL \
    $CONFIGURE_READLINE \
    $CONFIGURE_LIBNEUROSIM \
    ..

echo "MSGBLD0240: CMake configure completed."

echo
echo "+ + + + + + + + + + + + + + + + + + + + + + + + + + + + + + + + + + + + + + + +"
echo "+               B U I L D   N E S T                                           +"
echo "+ + + + + + + + + + + + + + + + + + + + + + + + + + + + + + + + + + + + + + + +"
echo "MSGBLD0250: Running Make."
make VERBOSE=1
echo "MSGBLD0260: Make completed."

echo
echo "+ + + + + + + + + + + + + + + + + + + + + + + + + + + + + + + + + + + + + + + +"
echo "+               I N S T A L L   N E S T                                       +"
echo "+ + + + + + + + + + + + + + + + + + + + + + + + + + + + + + + + + + + + + + + +"
echo "MSGBLD0270: Running make install."
make install
echo "MSGBLD0280: Make install completed."

if [ "$xRUN_TESTSUITE" = "1" ]; then
    echo
    echo "+ + + + + + + + + + + + + + + + + + + + + + + + + + + + + + + + + + + + + + + +"
    echo "+               R U N   N E S T   T E S T S U I T E                           +"
    echo "+ + + + + + + + + + + + + + + + + + + + + + + + + + + + + + + + + + + + + + + +"
    echo "MSGBLD0290: Running make installcheck."
    if [ "$TRAVIS_PYTHON_VERSION" == "2.7.13" ]; then
        export PYTHONPATH=$HOME/.cache/csa.install/lib/python2.7/site-packages:$PYTHONPATH
        export LD_LIBRARY_PATH=$HOME/.cache/csa.install/lib:$LD_LIBRARY_PATH
    elif [ "$TRAVIS_PYTHON_VERSION" == "3.4.4" ]; then
        export PYTHONPATH=/usr/lib/x86_64-linux-gnu/:$PYTHONPATH
        export LD_LIBRARY_PATH=$HOME/.cache/csa.install/lib:$LD_LIBRARY_PATH
    fi
    make installcheck
    echo "MSGBLD0300: Make installcheck completed."
else
    echo "MSGBLD0305: Skip installcheck."
fi

if [ "$TRAVIS_PULL_REQUEST" != "false" ]; then
  echo "MSGBLD0310: This build was triggered by a pull request."
  echo "MSGBLD0330: (WARNING) Build artifacts not uploaded to Amazon S3."
fi

if [ "$TRAVIS_REPO_SLUG" != "nest/nest-simulator" ] ; then
  echo "MSGBLD0320: This build was from a forked repository and not from nest/nest-simulator."
  echo "MSGBLD0330: (WARNING) Build artifacts not uploaded to Amazon S3."
fi

echo "MSGBLD0340: Build completed."<|MERGE_RESOLUTION|>--- conflicted
+++ resolved
@@ -219,16 +219,12 @@
 
 
 cd "$NEST_VPATH"
-<<<<<<< HEAD
 cp ../extras/nestrc.sli ~/.nestrc
-=======
-cp ../examples/sli/nestrc.sli ~/.nestrc
 # Explicitly allow MPI oversubscription. This is required by Open MPI versions > 3.0.
 # Not having this in place leads to a "not enough slots available" error.
 if [[ "$OSTYPE" == "darwin"* ]] ; then
     sed -i -e 's/mpirun -np/mpirun --oversubscribe -np/g' ~/.nestrc
 fi
->>>>>>> 3fd3217d
 
 echo
 echo "+ + + + + + + + + + + + + + + + + + + + + + + + + + + + + + + + + + + + + + + +"
