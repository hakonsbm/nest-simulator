--- conflicted
+++ resolved
@@ -198,13 +198,8 @@
   double d,
   index syn )
 {
-<<<<<<< HEAD
-  const DictionaryDatum params = new Dictionary;  // empty parameter dictionary
-                             // required by connect() calls
-=======
   const DictionaryDatum params = new Dictionary; // empty parameter dictionary
                                                  // required by connect() calls
->>>>>>> 5bbb516c
 
   // check whether the target is on this process
   if ( kernel().node_manager.is_local_gid( target->get_gid() ) )
