--- conflicted
+++ resolved
@@ -35,11 +35,7 @@
 
 FAILURES=0
 
-<<<<<<< HEAD
-# Find all examples in the installation directory that have a line
-# containing "autorun=true"
-EXAMPLES=$(grep -rl --include=\*\.sli 'autorun=true' nest/)
-=======
+
 # Find all examples that have a line containing "autorun=true"
 # The examples can be found in subdirectory nest and in the 
 # examples installation path.
@@ -48,7 +44,6 @@
 else
     EXAMPLES=$(grep -rl --include=\*\.sli 'autorun=true' examples/)
 fi
->>>>>>> 7a3d39bd
 
 if test -n "$SKIP_LIST"; then
     EXAMPLES=$(echo $EXAMPLES | tr ' ' '\n' | grep -vE $SKIP)
@@ -84,10 +79,7 @@
 
     export NEST_DATA_PATH=$output_dir
     /usr/bin/time -f "$time_format" --quiet sh -c "$runner $example >$logfile 2>&1"
-<<<<<<< HEAD
-    
-=======
->>>>>>> 7a3d39bd
+
     if [ $? != 0 ] ; then
         echo "    FAILURE!"
         FAILURES=$(( $FAILURES + 1 ))
