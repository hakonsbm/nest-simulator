--- conflicted
+++ resolved
@@ -196,16 +196,6 @@
     app.add_stylesheet('css/custom.css')
     app.add_stylesheet('css/pygments.css')
     app.add_javascript("js/custom.js")
-<<<<<<< HEAD
-    app.add_config_value('recommonmark_config', {
-        'auto_toc_tree_section': 'Contents',
-        'enable_inline_math': True,
-        'enable_auto_doc_ref': True,
-        'enable_eval_rst': True
-    }, True)
-    app.add_transform(AutoStructify)
-=======
->>>>>>> 1c99f61f
 
 
 # -- Options for LaTeX output ---------------------------------------------
