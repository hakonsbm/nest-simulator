/*
 *  ppd_sup_generator.cpp
 *
 *  This file is part of NEST.
 *
 *  Copyright (C) 2004 The NEST Initiative
 *
 *  NEST is free software: you can redistribute it and/or modify
 *  it under the terms of the GNU General Public License as published by
 *  the Free Software Foundation, either version 2 of the License, or
 *  (at your option) any later version.
 *
 *  NEST is distributed in the hope that it will be useful,
 *  but WITHOUT ANY WARRANTY; without even the implied warranty of
 *  MERCHANTABILITY or FITNESS FOR A PARTICULAR PURPOSE.  See the
 *  GNU General Public License for more details.
 *
 *  You should have received a copy of the GNU General Public License
 *  along with NEST.  If not, see <http://www.gnu.org/licenses/>.
 *
 */

#include "ppd_sup_generator.h"

// C++ includes:
#include <algorithm>

// Includes from libnestutil:
#include "dict_util.h"
#include "numerics.h"

// Includes from nestkernel:
#include "event_delivery_manager_impl.h"
#include "kernel_manager.h"

// Includes from sli:
#include "dict.h"
#include "doubledatum.h"


/* ----------------------------------------------------------------
 * Constructor of age distribution class
 * ---------------------------------------------------------------- */

nest::ppd_sup_generator::Age_distribution_::Age_distribution_( size_t num_age_bins,
  unsigned long ini_occ_ref,
  unsigned long ini_occ_act )
{
  occ_active_ = ini_occ_act;
  occ_refractory_.resize( num_age_bins, ini_occ_ref );
  activate_ = 0;
}

/* ----------------------------------------------------------------
 * Propagate age distribution one time step and generate spikes
 * ---------------------------------------------------------------- */

unsigned long
nest::ppd_sup_generator::Age_distribution_::update( double hazard_step, RngPtr rng )
{
  unsigned long n_spikes; // only set from poisson_dev, bino_dev or 0, thus >= 0
  if ( occ_active_ > 0 )
  {
    /*The binomial distribution converges towards the Poisson distribution as
    the number of trials goes to infinity while the product np remains fixed.
    Therefore the Poisson distribution with parameter \lambda = np can be used
    as an approximation to B(n, p) of the binomial distribution if n is
    sufficiently large and p is sufficiently small. According to two rules
    of thumb, this approximation is good if n >= 20 and p <= 0.05, or if
    n >= 100 and np <= 10. Source:
    http://en.wikipedia.org/wiki/Binomial_distribution#Poisson_approximation */
    if ( ( occ_active_ >= 100 && hazard_step <= 0.01 ) || ( occ_active_ >= 500 && hazard_step * occ_active_ <= 0.1 ) )
    {
      poisson_distribution::param_type param( hazard_step * occ_active_ );
      n_spikes = poisson_dist_( rng, param );
      if ( n_spikes > occ_active_ )
      {
        n_spikes = occ_active_;
      }
    }
    else
    {
      binomial_distribution::param_type param( occ_active_, hazard_step );
      n_spikes = bino_dist_( rng, param );
    }
  }
  else
  {
    n_spikes = 0;
  }

  if ( not occ_refractory_.empty() )
  {
    occ_active_ += occ_refractory_[ activate_ ] - n_spikes;
    occ_refractory_[ activate_ ] = n_spikes;
    activate_ = ( activate_ + 1 ) % occ_refractory_.size();
  }
  return n_spikes;
}


/* ----------------------------------------------------------------
 * Default constructors defining default parameter
 * ---------------------------------------------------------------- */

nest::ppd_sup_generator::Parameters_::Parameters_()
  : rate_( 0.0 )      // Hz
  , dead_time_( 0.0 ) // ms
  , n_proc_( 1 )
  , frequency_( 0.0 ) // Hz
  , amplitude_( 0.0 ) // percentage
  , num_targets_( 0 )
{
}

/* ----------------------------------------------------------------
 * Parameter extraction and manipulation functions
 * ---------------------------------------------------------------- */

void
nest::ppd_sup_generator::Parameters_::get( DictionaryDatum& d ) const
{
  ( *d )[ names::rate ] = rate_;
  ( *d )[ names::dead_time ] = dead_time_;
  ( *d )[ names::n_proc ] = n_proc_;
  ( *d )[ names::frequency ] = frequency_;
  ( *d )[ names::relative_amplitude ] = amplitude_;
}

void
nest::ppd_sup_generator::Parameters_::set( const DictionaryDatum& d, Node* node )
{

  updateValueParam< double >( d, names::dead_time, dead_time_, node );
  if ( dead_time_ < 0 )
  {
    throw BadProperty( "The dead time cannot be negative." );
  }

  updateValueParam< double >( d, names::rate, rate_, node );
  if ( 1000.0 / rate_ <= dead_time_ )
  {
    throw BadProperty( "The inverse rate has to be larger than the dead time." );
  }

  long n_proc_l = n_proc_;
  updateValueParam< long >( d, names::n_proc, n_proc_l, node );
  if ( n_proc_l < 1 )
  {
    throw BadProperty( "The number of component processes cannot be smaller than one" );
  }
  else
  {
    n_proc_ = static_cast< unsigned long >( n_proc_l );
  }

  updateValueParam< double >( d, names::frequency, frequency_, node );

  updateValueParam< double >( d, names::relative_amplitude, amplitude_, node );
  if ( amplitude_ > 1.0 or amplitude_ < 0.0 )
  {
    throw BadProperty( "The relative amplitude of the rate modulation must be in [0,1]." );
  }
}


/* ----------------------------------------------------------------
 * Default and copy constructor for node
 * ---------------------------------------------------------------- */

nest::ppd_sup_generator::ppd_sup_generator()
  : StimulatingDevice()
  , P_()
{
}

nest::ppd_sup_generator::ppd_sup_generator( const ppd_sup_generator& n )
  : StimulatingDevice( n )
  , P_( n.P_ )
{
}


/* ----------------------------------------------------------------
 * Node initialization functions
 * ---------------------------------------------------------------- */

void
nest::ppd_sup_generator::init_state_()
{
<<<<<<< HEAD
  const ppd_sup_generator& pr = downcast< ppd_sup_generator >( proto );

  StimulatingDevice::init_state( pr );
=======
  device_.init_state();
>>>>>>> 15015fe9
}

void
nest::ppd_sup_generator::init_buffers_()
{
  StimulatingDevice::init_buffers();
}

void
nest::ppd_sup_generator::calibrate()
{
  StimulatingDevice::calibrate();

  double h = Time::get_resolution().get_ms();

  // compute number of age bins that need to be kept track of
  unsigned long num_age_bins = static_cast< unsigned long >( P_.dead_time_ / h );

  // compute omega to evaluate modulation with, units [rad/ms]
  V_.omega_ = 2.0 * numerics::pi * P_.frequency_ / 1000.0;

  // hazard rate in units of the simulation time step.
  V_.hazard_step_ = 1.0 / ( 1000.0 / P_.rate_ - P_.dead_time_ ) * h;

  // equilibrium occupation of dead time bins (in case of constant rate)
  unsigned long ini_occ_0 = static_cast< unsigned long >( P_.rate_ / 1000.0 * P_.n_proc_ * h );

  // If new targets have been added during a simulation break, we
  // initialize the new elements in age_distributions with the initial dist. The
  // existing elements are unchanged.
  Age_distribution_ age_distribution0( num_age_bins, ini_occ_0, P_.n_proc_ - ini_occ_0 * num_age_bins );
  B_.age_distributions_.resize( P_.num_targets_, age_distribution0 );
}


/* ----------------------------------------------------------------
 * Update function and event hook
 * ---------------------------------------------------------------- */

void
nest::ppd_sup_generator::update( Time const& T, const long from, const long to )
{
  assert( to >= 0 && ( delay ) from < kernel().connection_manager.get_min_delay() );
  assert( from < to );

  if ( P_.rate_ <= 0 || P_.num_targets_ == 0 )
  {
    return;
  }

  for ( long lag = from; lag < to; ++lag )
  {
    Time t = T + Time::step( lag );

    if ( not StimulatingDevice::is_active( t ) )
    {
      continue; // no spike at this lag
    }

    // get current (time-dependent) hazard rate and store it.
    if ( P_.amplitude_ > 0.0 && ( P_.frequency_ > 0.0 || P_.frequency_ < 0.0 ) )
    {
      double t_ms = t.get_ms();
      V_.hazard_step_t_ = V_.hazard_step_ * ( 1.0 + P_.amplitude_ * std::sin( V_.omega_ * t_ms ) );
    }
    else
    {
      V_.hazard_step_t_ = V_.hazard_step_;
    }

    DSSpikeEvent se;
    kernel().event_delivery_manager.send( *this, se, lag );
  }
}


void
nest::ppd_sup_generator::event_hook( DSSpikeEvent& e )
{
  // get port number
  const port prt = e.get_port();

  // we handle only one port here, get reference to vector element
  assert( 0 <= prt && static_cast< size_t >( prt ) < B_.age_distributions_.size() );

  // age_distribution object propagates one time step and returns number of
  // spikes
  unsigned long n_spikes =
    B_.age_distributions_[ prt ].update( V_.hazard_step_t_, get_vp_specific_rng( get_thread() ) );

  if ( n_spikes > 0 ) // we must not send events with multiplicity 0
  {
    e.set_multiplicity( n_spikes );
    e.get_receiver().handle( e );
  }
}

/* ----------------------------------------------------------------
 * Other functions
 * ---------------------------------------------------------------- */

void
nest::ppd_sup_generator::set_data_from_stimulating_backend( std::vector< double >& input_param )
{
  Parameters_ ptmp = P_; // temporary copy in case of errors

  // For the input backend
  if ( not input_param.empty() )
  {
    if ( input_param.size() != 5 )
    {
      throw BadParameterValue(
        "The size of the data for the ppd_sup_generator needs to be 5 "
        "[dead_time, rate, n_proc, frequency, relative_amplitude]." );
    }
    DictionaryDatum d = DictionaryDatum( new Dictionary );
    ( *d )[ names::dead_time ] = DoubleDatum( input_param[ 0 ] );
    ( *d )[ names::rate ] = DoubleDatum( input_param[ 1 ] );
    ( *d )[ names::n_proc ] = DoubleDatum( input_param[ 2 ] );
    ( *d )[ names::frequency ] = DoubleDatum( input_param[ 3 ] );
    ( *d )[ names::relative_amplitude ] = DoubleDatum( input_param[ 4 ] );
    ptmp.set( d, this );
  }

  // if we get here, temporary contains consistent set of properties
  P_ = ptmp;
}<|MERGE_RESOLUTION|>--- conflicted
+++ resolved
@@ -188,13 +188,7 @@
 void
 nest::ppd_sup_generator::init_state_()
 {
-<<<<<<< HEAD
-  const ppd_sup_generator& pr = downcast< ppd_sup_generator >( proto );
-
-  StimulatingDevice::init_state( pr );
-=======
-  device_.init_state();
->>>>>>> 15015fe9
+  StimulatingDevice::init_state();
 }
 
 void
