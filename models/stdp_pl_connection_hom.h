/*
 *  stdp_pl_connection_hom.h
 *
 *  This file is part of NEST.
 *
 *  Copyright (C) 2004 The NEST Initiative
 *
 *  NEST is free software: you can redistribute it and/or modify
 *  it under the terms of the GNU General Public License as published by
 *  the Free Software Foundation, either version 2 of the License, or
 *  (at your option) any later version.
 *
 *  NEST is distributed in the hope that it will be useful,
 *  but WITHOUT ANY WARRANTY; without even the implied warranty of
 *  MERCHANTABILITY or FITNESS FOR A PARTICULAR PURPOSE.  See the
 *  GNU General Public License for more details.
 *
 *  You should have received a copy of the GNU General Public License
 *  along with NEST.  If not, see <http://www.gnu.org/licenses/>.
 *
 */

#ifndef STDP_PL_CONNECTION_HOM_H
#define STDP_PL_CONNECTION_HOM_H

/* BeginDocumentation
  Name: stdp_pl_synapse_hom - Synapse type for spike-timing dependent
   plasticity with power law implementation using homogeneous parameters, i.e.
   all synapses have the same parameters.

  Description:
   stdp_pl_synapse is a connector to create synapses with spike time
   dependent plasticity (as defined in [1]).


  Parameters:
   tau_plus  double - Time constant of STDP window, potentiation in ms
                      (tau_minus defined in post-synaptic neuron)
   lambda    double - Learning rate
   alpha     double - Asymmetry parameter (scales depressing increments as
                      alpha*lambda)
   mu        double - Weight dependence exponent, potentiation

  Remarks:
   The parameters can only be set by SetDefaults and apply to all synapses of
   the model.

  References:
   [1] Morrison et al. (2007) Spike-timing dependent plasticity in balanced
       random networks. Neural Computation.

  Transmits: SpikeEvent

  FirstVersion: May 2007
  Author: Abigail Morrison
  SeeAlso: synapsedict, stdp_synapse, tsodyks_synapse, static_synapse
*/

// C++ includes:
#include <cmath>

// Includes from nestkernel:
#include "connection.h"

namespace nest
{

/**
 * Class containing the common properties for all synapses of type
 * STDPConnectionHom.
 */
class STDPPLHomCommonProperties : public CommonSynapseProperties
{

public:
  /**
   * Default constructor.
   * Sets all property values to defaults.
   */
  STDPPLHomCommonProperties();

  /**
   * Get all properties and put them into a dictionary.
   */
  void get_status( DictionaryDatum& d ) const;

  /**
   * Set properties from the values given in dictionary.
   */
  void set_status( const DictionaryDatum& d, ConnectorModel& cm );

  // data members common to all connections
  double tau_plus_;
  double lambda_;
  double alpha_;
  double mu_;
};


/**
 * Class representing an STDP connection with homogeneous parameters, i.e.
 * parameters are the same for all synapses.
 */
template < typename targetidentifierT >
class STDPPLConnectionHom : public Connection< targetidentifierT >
{

public:
  typedef STDPPLHomCommonProperties CommonPropertiesType;
  typedef Connection< targetidentifierT > ConnectionBase;


  /**
   * Default Constructor.
   * Sets default values for all parameters. Needed by GenericConnectorModel.
   */
  STDPPLConnectionHom();

  /**
   * Copy constructor from a property object.
   * Needs to be defined properly in order for GenericConnector to work.
   */
  STDPPLConnectionHom( const STDPPLConnectionHom& );

  // Explicitly declare all methods inherited from the dependent base
  // ConnectionBase. This avoids explicit name prefixes in all places these
  // functions are used. Since ConnectionBase depends on the template parameter,
  // they are not automatically found in the base class.
  using ConnectionBase::get_delay;
  using ConnectionBase::get_delay_steps;
  using ConnectionBase::get_rport;
  using ConnectionBase::get_target;

  /**
   * Get all properties of this connection and put them into a dictionary.
   */
  void get_status( DictionaryDatum& d ) const;

  /**
   * Set properties of this connection from the values given in dictionary.
   */
  void set_status( const DictionaryDatum& d, ConnectorModel& cm );

  /**
   * Send an event to the receiver of this connection.
   * \param e The event to send
   */
<<<<<<< HEAD
  void send( Event& e, thread t, const STDPPLHomCommonProperties& );
=======
  void send( Event& e,
    thread t,
    double t_lastspike,
    const STDPPLHomCommonProperties& );
>>>>>>> 1fd378f8

  class ConnTestDummyNode : public ConnTestDummyNodeBase
  {
  public:
    // Ensure proper overriding of overloaded virtual functions.
    // Return values from functions are ignored.
    using ConnTestDummyNodeBase::handles_test_event;
    port
    handles_test_event( SpikeEvent&, rport )
    {
      return invalid_port_;
    }
  };

  /*
   * This function calls check_connection on the sender and checks if the
   * receiver accepts the event type and receptor type requested by the sender.
   * Node::check_connection() will either confirm the receiver port by returning
   * true or false if the connection should be ignored.
   * We have to override the base class' implementation, since for STDP
   * connections we have to call register_stdp_pl_connection on the target
   * neuron to inform the Archiver to collect spikes for this connection.
   *
   * \param s The source node
   * \param r The target node
   * \param receptor_type The ID of the requested receptor type
   */
  void
  check_connection( Node& s,
    Node& t,
    rport receptor_type,
<<<<<<< HEAD
=======
    double t_lastspike,
>>>>>>> 1fd378f8
    const CommonPropertiesType& )
  {
    ConnTestDummyNode dummy_target;

    ConnectionBase::check_connection_( dummy_target, s, t, receptor_type );

    t.register_stdp_connection( t_lastspike_ - get_delay() );
  }

  void
  set_weight( double w )
  {
    weight_ = w;
  }

private:
  double
  facilitate_( double w, double kplus, const STDPPLHomCommonProperties& cp )
  {
    return w + ( cp.lambda_ * std::pow( w, cp.mu_ ) * kplus );
  }

  double
  depress_( double w, double kminus, const STDPPLHomCommonProperties& cp )
  {
    double new_w = w - ( cp.lambda_ * cp.alpha_ * w * kminus );
    return new_w > 0.0 ? new_w : 0.0;
  }

  // data members of each connection
  double weight_;
  double Kplus_;
<<<<<<< HEAD
  double t_lastspike_;
=======
>>>>>>> 1fd378f8
};

//
// Implementation of class STDPPLConnectionHom.
//

/**
 * Send an event to the receiver of this connection.
 * \param e The event to send
 * \param p The port under which this connection is stored in the Connector.
 */
template < typename targetidentifierT >
inline void
STDPPLConnectionHom< targetidentifierT >::send( Event& e,
  thread t,
<<<<<<< HEAD
=======
  double t_lastspike,
>>>>>>> 1fd378f8
  const STDPPLHomCommonProperties& cp )
{
  // synapse STDP depressing/facilitation dynamics

<<<<<<< HEAD
  const double t_spike = e.get_stamp().get_ms();
=======
  double t_spike = e.get_stamp().get_ms();
>>>>>>> 1fd378f8

  // t_lastspike_ = 0 initially

  Node* target = get_target( t );

  double dendritic_delay = get_delay();

  // get spike history in relevant range (t1, t2] from post-synaptic neuron
  std::deque< histentry >::iterator start;
  std::deque< histentry >::iterator finish;
  target->get_history( t_lastspike_ - dendritic_delay,
    t_spike - dendritic_delay,
    &start,
    &finish );

  // facilitation due to post-synaptic spikes since last pre-synaptic spike
  double minus_dt;
  while ( start != finish )
  {
    minus_dt = t_lastspike_ - ( start->t_ + dendritic_delay );
    start++;
    if ( minus_dt == 0 )
      continue;
    weight_ =
      facilitate_( weight_, Kplus_ * std::exp( minus_dt / cp.tau_plus_ ), cp );
  }

  // depression due to new pre-synaptic spike
  weight_ =
    depress_( weight_, target->get_K_value( t_spike - dendritic_delay ), cp );

  e.set_receiver( *target );
  e.set_weight( weight_ );
  e.set_delay( get_delay_steps() );
  e.set_rport( get_rport() );
  e();

  Kplus_ = Kplus_ * std::exp( ( t_lastspike_ - t_spike ) / cp.tau_plus_ ) + 1.0;

  t_lastspike_ = t_spike;
}

template < typename targetidentifierT >
STDPPLConnectionHom< targetidentifierT >::STDPPLConnectionHom()
  : ConnectionBase()
  , weight_( 1.0 )
  , Kplus_( 0.0 )
  , t_lastspike_( 0.0 )
{
}

template < typename targetidentifierT >
STDPPLConnectionHom< targetidentifierT >::STDPPLConnectionHom(
  const STDPPLConnectionHom& rhs )
  : ConnectionBase( rhs )
  , weight_( rhs.weight_ )
  , Kplus_( rhs.Kplus_ )
  , t_lastspike_( rhs.t_lastspike_ )
{
}

template < typename targetidentifierT >
void
STDPPLConnectionHom< targetidentifierT >::get_status( DictionaryDatum& d ) const
{

  // base class properties, different for individual synapse
  ConnectionBase::get_status( d );
  def< double >( d, names::weight, weight_ );

  // own properties, different for individual synapse
  def< double >( d, "Kplus", Kplus_ );
  def< long >( d, names::size_of, sizeof( *this ) );
}

template < typename targetidentifierT >
void
STDPPLConnectionHom< targetidentifierT >::set_status( const DictionaryDatum& d,
  ConnectorModel& cm )
{
  // base class properties
  ConnectionBase::set_status( d, cm );
  updateValue< double >( d, names::weight, weight_ );

  updateValue< double >( d, "Kplus", Kplus_ );
}

} // of namespace nest

#endif // of #ifndef STDP_PL_CONNECTION_HOM_H<|MERGE_RESOLUTION|>--- conflicted
+++ resolved
@@ -145,14 +145,9 @@
    * Send an event to the receiver of this connection.
    * \param e The event to send
    */
-<<<<<<< HEAD
-  void send( Event& e, thread t, const STDPPLHomCommonProperties& );
-=======
   void send( Event& e,
     thread t,
-    double t_lastspike,
     const STDPPLHomCommonProperties& );
->>>>>>> 1fd378f8
 
   class ConnTestDummyNode : public ConnTestDummyNodeBase
   {
@@ -184,10 +179,6 @@
   check_connection( Node& s,
     Node& t,
     rport receptor_type,
-<<<<<<< HEAD
-=======
-    double t_lastspike,
->>>>>>> 1fd378f8
     const CommonPropertiesType& )
   {
     ConnTestDummyNode dummy_target;
@@ -220,10 +211,7 @@
   // data members of each connection
   double weight_;
   double Kplus_;
-<<<<<<< HEAD
   double t_lastspike_;
-=======
->>>>>>> 1fd378f8
 };
 
 //
@@ -239,19 +227,11 @@
 inline void
 STDPPLConnectionHom< targetidentifierT >::send( Event& e,
   thread t,
-<<<<<<< HEAD
-=======
-  double t_lastspike,
->>>>>>> 1fd378f8
   const STDPPLHomCommonProperties& cp )
 {
   // synapse STDP depressing/facilitation dynamics
 
-<<<<<<< HEAD
   const double t_spike = e.get_stamp().get_ms();
-=======
-  double t_spike = e.get_stamp().get_ms();
->>>>>>> 1fd378f8
 
   // t_lastspike_ = 0 initially
 
