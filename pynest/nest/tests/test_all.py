# -*- coding: utf-8 -*-
#
# test_all.py
#
# This file is part of NEST.
#
# Copyright (C) 2004 The NEST Initiative
#
# NEST is free software: you can redistribute it and/or modify
# it under the terms of the GNU General Public License as published by
# the Free Software Foundation, either version 2 of the License, or
# (at your option) any later version.
#
# NEST is distributed in the hope that it will be useful,
# but WITHOUT ANY WARRANTY; without even the implied warranty of
# MERCHANTABILITY or FITNESS FOR A PARTICULAR PURPOSE.  See the
# GNU General Public License for more details.
#
# You should have received a copy of the GNU General Public License
# along with NEST.  If not, see <http://www.gnu.org/licenses/>.

import unittest
import nest

from . import compatibility

from . import test_aeif_lsodar
from . import test_connect_all_patterns
from . import test_connect_all_to_all
from . import test_connect_array_fixed_indegree
from . import test_connect_array_fixed_outdegree
from . import test_connect_distributions
from . import test_connect_fixed_indegree
from . import test_connect_fixed_outdegree
from . import test_connect_fixed_total_number
from . import test_connect_one_to_one
from . import test_connect_pairwise_bernoulli
from . import test_connect_parameters
from . import test_connect_symmetric_pairwise_bernoulli
from . import test_create
from . import test_csa
from . import test_current_recording_generators
from . import test_dataconnect
from . import test_erfc_neuron
from . import test_errors
from . import test_events
<<<<<<< HEAD
from . import test_threads
from . import test_csa
from . import test_quantal_stp_synapse
from . import test_sp
=======
from . import test_facetshw_stdp
from . import test_getconnections
from . import test_helper_functions
from . import test_json
from . import test_labeled_synapses
from . import test_mc_neuron
from . import test_networks
from . import test_onetooneconnect
from . import test_parrot_neuron_ps
>>>>>>> 2b4bf681
from . import test_parrot_neuron
from . import test_pp_psc_delta
from . import test_pp_psc_delta_stdp
from . import test_quantal_stp_synapse
from . import test_rate_copy_model
from . import test_rate_instantaneous_and_delayed
from . import test_rate_neuron
from . import test_rate_neuron_communication
from . import test_refractory
from . import test_siegert_neuron
from . import test_sp
from . import test_split_simulation
from . import test_stack
from . import test_status
from . import test_stdp_multiplicity
from . import test_stdp_triplet_synapse
from . import test_threads
from . import test_use_gid_in_filename
from . import test_vogels_sprekeler_synapse
from . import test_weight_recorder


def suite():

    suite = unittest.TestSuite()

    suite.addTest(test_aeif_lsodar.suite())
    suite.addTest(test_connect_all_patterns.suite())
    suite.addTest(test_connect_all_to_all.suite())
    suite.addTest(test_connect_array_fixed_indegree.suite())
    suite.addTest(test_connect_array_fixed_outdegree.suite())
    suite.addTest(test_connect_distributions.suite())
    suite.addTest(test_connect_fixed_indegree.suite())
    suite.addTest(test_connect_fixed_outdegree.suite())
    suite.addTest(test_connect_fixed_total_number.suite())
    suite.addTest(test_connect_one_to_one.suite())
    suite.addTest(test_connect_pairwise_bernoulli.suite())
    suite.addTest(test_connect_parameters.suite())
    suite.addTest(test_connect_symmetric_pairwise_bernoulli.suite())
    suite.addTest(test_create.suite())
    suite.addTest(test_csa.suite())
    suite.addTest(test_current_recording_generators.suite())
    suite.addTest(test_dataconnect.suite())
    suite.addTest(test_erfc_neuron.suite())
    suite.addTest(test_errors.suite())
    suite.addTest(test_events.suite())
<<<<<<< HEAD
    suite.addTest(test_threads.suite())
    suite.addTest(test_csa.suite())
    suite.addTest(test_quantal_stp_synapse.suite())
    suite.addTest(test_sp.suite())
=======
    suite.addTest(test_facetshw_stdp.suite())
    suite.addTest(test_getconnections.suite())
    suite.addTest(test_helper_functions.suite())
    suite.addTest(test_json.suite())
    suite.addTest(test_labeled_synapses.suite())
    suite.addTest(test_mc_neuron.suite())
    suite.addTest(test_networks.suite())
    suite.addTest(test_onetooneconnect.suite())
    suite.addTest(test_parrot_neuron_ps.suite())
>>>>>>> 2b4bf681
    suite.addTest(test_parrot_neuron.suite())
    suite.addTest(test_pp_psc_delta.suite())
    suite.addTest(test_pp_psc_delta_stdp.suite())
    suite.addTest(test_quantal_stp_synapse.suite())
    suite.addTest(test_rate_copy_model.suite())
    suite.addTest(test_rate_instantaneous_and_delayed.suite())
    suite.addTest(test_rate_neuron.suite())
    suite.addTest(test_rate_neuron_communication.suite())
    suite.addTest(test_refractory.suite())
    suite.addTest(test_siegert_neuron.suite())
    suite.addTest(test_sp.suite())
    suite.addTest(test_split_simulation.suite())
    suite.addTest(test_stack.suite())
    suite.addTest(test_status.suite())
    suite.addTest(test_stdp_multiplicity.suite())
    suite.addTest(test_stdp_triplet_synapse.suite())
    suite.addTest(test_threads.suite())
    suite.addTest(test_use_gid_in_filename.suite())
    suite.addTest(test_vogels_sprekeler_synapse.suite())
    suite.addTest(test_weight_recorder.suite())

    return suite


if __name__ == "__main__":

    debug = nest.ll_api.get_debug()
    nest.ll_api.set_debug(True)

    runner = unittest.TextTestRunner(verbosity=2)
    runner.run(suite())

    nest.ll_api.set_debug(debug)<|MERGE_RESOLUTION|>--- conflicted
+++ resolved
@@ -44,22 +44,14 @@
 from . import test_erfc_neuron
 from . import test_errors
 from . import test_events
-<<<<<<< HEAD
-from . import test_threads
-from . import test_csa
-from . import test_quantal_stp_synapse
-from . import test_sp
-=======
 from . import test_facetshw_stdp
 from . import test_getconnections
 from . import test_helper_functions
 from . import test_json
 from . import test_labeled_synapses
 from . import test_mc_neuron
-from . import test_networks
 from . import test_onetooneconnect
 from . import test_parrot_neuron_ps
->>>>>>> 2b4bf681
 from . import test_parrot_neuron
 from . import test_pp_psc_delta
 from . import test_pp_psc_delta_stdp
@@ -106,22 +98,14 @@
     suite.addTest(test_erfc_neuron.suite())
     suite.addTest(test_errors.suite())
     suite.addTest(test_events.suite())
-<<<<<<< HEAD
-    suite.addTest(test_threads.suite())
-    suite.addTest(test_csa.suite())
-    suite.addTest(test_quantal_stp_synapse.suite())
-    suite.addTest(test_sp.suite())
-=======
     suite.addTest(test_facetshw_stdp.suite())
     suite.addTest(test_getconnections.suite())
     suite.addTest(test_helper_functions.suite())
     suite.addTest(test_json.suite())
     suite.addTest(test_labeled_synapses.suite())
     suite.addTest(test_mc_neuron.suite())
-    suite.addTest(test_networks.suite())
     suite.addTest(test_onetooneconnect.suite())
     suite.addTest(test_parrot_neuron_ps.suite())
->>>>>>> 2b4bf681
     suite.addTest(test_parrot_neuron.suite())
     suite.addTest(test_pp_psc_delta.suite())
     suite.addTest(test_pp_psc_delta_stdp.suite())
