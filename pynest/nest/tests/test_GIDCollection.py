--- conflicted
+++ resolved
@@ -385,406 +385,6 @@
         nest.SetStatus(n, [{'V_m': 10.}, {'V_m': -10.}, {'V_m': -20.}])
         self.assertEqual(nest.GetStatus(n, 'V_m'), (10., -10., -20.))
 
-<<<<<<< HEAD
-    @unittest.skipIf(not HAVE_NUMPY, 'NumPy package is not available')
-    def test_get(self):
-        """
-        Test that get function works as expected.
-        """
-
-        nodes = nest.Create('iaf_psc_alpha', 10)
-
-        C_m = nodes.get('C_m')
-        gids = nodes.get('global_id')
-        E_L = nodes.get('E_L')
-        V_m = nodes.get('V_m')
-        t_ref = nodes.get('t_ref')
-        g = nodes.get(['local', 'thread', 'vp'])
-        local = g['local']
-        thread = g['thread']
-        vp = g['vp']
-
-        self.assertEqual(C_m, (250.0, 250.0, 250.0, 250.0, 250.0,
-                               250.0, 250.0, 250.0, 250.0, 250.0))
-        self.assertEqual(E_L, (-70.0, -70.0, -70.0, -70.0, -70.0,
-                               -70.0, -70.0, -70.0, -70.0, -70.0))
-        self.assertEqual(V_m, (-70.0, -70.0, -70.0, -70.0, -70.0,
-                               -70.0, -70.0, -70.0, -70.0, -70.0))
-        self.assertEqual(t_ref, (2.0, 2.0, 2.0, 2.0, 2.0,
-                                 2.0, 2.0, 2.0, 2.0, 2.0))
-        self.assertTrue(local)
-        self.assertEqual(thread, (0, 0, 0, 0, 0, 0, 0, 0, 0, 0))
-        self.assertEqual(vp, (0, 0, 0, 0, 0, 0, 0, 0, 0, 0))
-
-        g_reference = {'local': (True, True, True, True, True,
-                                 True, True, True, True, True),
-                       'thread': (0, 0, 0, 0, 0, 0, 0, 0, 0, 0),
-                       'vp': (0, 0, 0, 0, 0, 0, 0, 0, 0, 0)}
-        self.assertEqual(g, g_reference)
-
-        # Now check that it works with sliced GIDCollections
-        nest.ResetKernel()
-        nodes = nest.Create('iaf_psc_alpha', 10)
-
-        V_m = nodes[2:5].get('V_m')
-        g = nodes[5:7].get(['t_ref', 'tau_m'])
-        C_m = nodes[2:9:2].get('C_m')
-
-        self.assertEqual(V_m, (-70.0, -70.0, -70.0))
-        self.assertEqual(g['t_ref'], (2.0, 2.0))
-        self.assertEqual(C_m, (250.0, 250.0, 250.0, 250.0))
-
-        # Testing different input for different sizes of GIDCollections
-        single_sd = nest.Create('spike_detector', 1)
-        multi_sd = nest.Create('spike_detector', 10)
-        empty_array_float = np.array([], dtype=np.float64)
-        empty_array_int = np.array([], dtype=np.int64)
-
-        # Single node, literal parameter
-        self.assertEqual(single_sd.get('start'), 0.0)
-
-        # Single node, array parameter
-        self.assertEqual(single_sd.get(['start', 'to_file']),
-                         {'start': 0.0, 'to_file': False})
-
-        # Single node, hierarchical with literal parameter
-        np.testing.assert_array_equal(single_sd.get('events', 'times'),
-                                      empty_array_float)
-
-        # Multiple nodes, hierarchical with literal parameter
-        values = multi_sd.get('events', 'times')
-        for v in values:
-            np.testing.assert_array_equal(v, empty_array_float)
-
-        # Single node, hierarchical with array parameter
-        values = single_sd.get('events', ['senders', 'times'])
-        self.assertEqual(len(values), 2)
-        self.assertTrue('senders' in values)
-        self.assertTrue('times' in values)
-        np.testing.assert_array_equal(values['senders'], empty_array_int)
-        np.testing.assert_array_equal(values['times'], empty_array_float)
-
-        # Multiple nodes, hierarchical with array parameter
-        values = multi_sd.get('events', ['senders', 'times'])
-        self.assertEqual(len(values), 2)
-        self.assertTrue('senders' in values)
-        self.assertTrue('times' in values)
-        self.assertEqual(len(values['senders']), len(multi_sd))
-        for v in values['senders']:
-            np.testing.assert_array_equal(v, empty_array_int)
-        for v in values['times']:
-            np.testing.assert_array_equal(v, empty_array_float)
-
-        # Single node, no parameter (gets all values)
-        values = single_sd.get()
-        self.assertEqual(len(values.keys()), 38)
-        self.assertEqual(values['start'], 0.0)
-
-        # Multiple nodes, no parameter (gets all values)
-        values = multi_sd.get()
-        self.assertEqual(len(values.keys()), 38)
-        self.assertEqual(values['start'],
-                         tuple(0.0 for i in range(len(multi_sd))))
-
-    @unittest.skipIf(not HAVE_PANDAS, 'Pandas package is not available')
-    def test_get_pandas(self):
-        """
-        Test that get function with Pandas output works as expected.
-        """
-        single_sd = nest.Create('spike_detector', 1)
-        multi_sd = nest.Create('spike_detector', 10)
-        empty_array_float = np.array([], dtype=np.float64)
-
-        # Single node, literal parameter
-        pt.assert_frame_equal(single_sd.get('start', output='pandas'),
-                              pandas.DataFrame({'start': [0.0]},
-                                               index=tuple(single_sd)))
-
-        # Multiple nodes, literal parameter
-        pt.assert_frame_equal(multi_sd.get('start', output='pandas'),
-                              pandas.DataFrame(
-                                  {'start': [0.0 for i in range(
-                                      len(multi_sd))]},
-                                  index=tuple(multi_sd)))
-
-        # Single node, array parameter
-        pt.assert_frame_equal(single_sd.get(['start', 'n_events'],
-                                            output='pandas'),
-                              pandas.DataFrame({'start': [0.0],
-                                                'n_events': [0]},
-                                               index=tuple(single_sd)))
-
-        # Multiple nodes, array parameter
-        ref_dict = {'start': [0.0 for i in range(len(multi_sd))],
-                    'n_events': [0]}
-        pt.assert_frame_equal(multi_sd.get(['start', 'n_events'],
-                                           output='pandas'),
-                              pandas.DataFrame(ref_dict,
-                                               index=tuple(multi_sd)))
-
-        # Single node, hierarchical with literal parameter
-        pt.assert_frame_equal(single_sd.get('events', 'times',
-                                            output='pandas'),
-                              pandas.DataFrame({'times': [[]]},
-                                               index=tuple(single_sd)))
-
-        # Multiple nodes, hierarchical with literal parameter
-        ref_dict = {'times': [empty_array_float
-                              for i in range(len(multi_sd))]}
-        pt.assert_frame_equal(multi_sd.get('events', 'times',
-                                           output='pandas'),
-                              pandas.DataFrame(ref_dict,
-                                               index=tuple(multi_sd)))
-
-        # Single node, hierarchical with array parameter
-        pt.assert_frame_equal(single_sd.get('events', ['senders', 'times'],
-                                            output='pandas'),
-                              pandas.DataFrame({'times': [[]],
-                                                'senders': [[]]},
-                                               index=tuple(single_sd)))
-
-        # Multiple nodes, hierarchical with array parameter
-        ref_dict = {'times': [[] for i in range(len(multi_sd))],
-                    'senders': [[] for i in range(len(multi_sd))]}
-        pt.assert_frame_equal(multi_sd.get('events', ['senders', 'times'],
-                                           output='pandas'),
-                              pandas.DataFrame(ref_dict,
-                                               index=tuple(multi_sd)))
-
-        # Single node, no parameter (gets all values)
-        values = single_sd.get(output='pandas')
-        self.assertEqual(values.shape, (1, 38))
-        self.assertEqual(values['start'][tuple(single_sd)[0]], 0.0)
-
-        # Multiple nodes, no parameter (gets all values)
-        values = multi_sd.get(output='pandas')
-        self.assertEqual(values.shape, (len(multi_sd), 38))
-        pt.assert_series_equal(values['start'],
-                               pandas.Series({key: 0.0
-                                              for key in tuple(multi_sd)},
-                                             dtype=np.float64,
-                                             name='start'))
-
-        # With data in events
-        nodes = nest.Create('iaf_psc_alpha', 10)
-        pg = nest.Create('poisson_generator', {'rate': 70000.0})
-        nest.Connect(pg, nodes)
-        nest.Connect(nodes, single_sd)
-        nest.Connect(nodes, multi_sd, 'one_to_one')
-        nest.Simulate(40)
-
-        ref_dict = {'times': [[31.8, 36.1, 38.5]],
-                    'senders': [[17, 12, 20]]}
-        pt.assert_frame_equal(single_sd.get('events', ['senders', 'times'],
-                                            output='pandas'),
-                              pandas.DataFrame(ref_dict,
-                                               index=tuple(single_sd)))
-
-        ref_dict = {'times': [[36.1], [], [], [], [], [31.8], [], [], [38.5],
-                              []],
-                    'senders': [[12], [], [], [], [], [17], [], [], [20], []]}
-        pt.assert_frame_equal(multi_sd.get('events', ['senders', 'times'],
-                                           output='pandas'),
-                              pandas.DataFrame(ref_dict,
-                                               index=tuple(multi_sd)))
-
-    def test_get_composite(self):
-        """
-        Test that get function works on composite GIDCollections
-        """
-
-        n1 = nest.Create('iaf_psc_alpha', 2)
-        n2 = nest.Create('iaf_psc_delta', 2)
-        n3 = nest.Create('iaf_psc_exp')
-        n4 = nest.Create('iaf_psc_alpha', 3)
-
-        n1.set('V_m', [-77., -88.])
-        n3.set({'V_m': -55.})
-
-        n1.set('C_m', [251., 252.])
-        n2.set('C_m', [253., 254.])
-        n3.set({'C_m': 255.})
-        n4.set('C_m', [256., 257., 258.])
-
-        n5 = n1 + n2 + n3 + n4
-
-        status_dict = n5.get()
-
-        # Checks that we get values in correct order
-        vm_ref = (-77., -88., -70., -70., -55, -70., -70., -70.)
-        self.assertEqual(status_dict['V_m'], vm_ref)
-
-        # Checks that we get None where not applicable
-        # tau_syn_ex is part of iaf_psc_alpha
-        tau_ref = (2., 2., nest.SLILiteral('None'), nest.SLILiteral('None'),
-                   2., 2., 2., 2.)
-        self.assertEqual(status_dict['tau_syn_ex'], tau_ref)
-        nest.SLILiteral('None')
-        # refractory_input is part of iaf_psc_delta
-        refrac_ref = (nest.SLILiteral('None'), nest.SLILiteral('None'), False,
-                      False, nest.SLILiteral('None'), nest.SLILiteral('None'),
-                      nest.SLILiteral('None'), nest.SLILiteral('None'))
-
-        self.assertEqual(status_dict['refractory_input'], refrac_ref)
-
-        # Check that calling get with string works on composite gc's, both on
-        # parameters all the models have, and on individual parameters.
-        Cm_ref = [x * 1. for x in range(251, 259)]
-        Cm = n5.get('C_m')
-        self.assertEqual(list(Cm), Cm_ref)
-
-        refrac = n5.get('refractory_input')
-        self.assertEqual(refrac, refrac_ref)
-
-    def test_get_JSON(self):
-        """
-        Test that get function with json output works as expected.
-        """
-        single_sd = nest.Create('spike_detector', 1)
-        multi_sd = nest.Create('spike_detector', 10)
-
-        # Single node, literal parameter
-        self.assertEqual(single_sd.get('start', output='json'), 0.0)
-
-        # Multiple nodes, literal parameter
-        self.assertEqual(
-            multi_sd.get('start', output='json'), len(multi_sd) * [0.0])
-
-        # Single node, array parameter
-        ref_dict = {'start': 0.0, 'n_events': 0}
-        self.assertEqual(
-            single_sd.get(['start', 'n_events'], output='json'), ref_dict)
-
-        # Multiple nodes, array parameter
-        ref_dict = {'start': len(multi_sd) * [0.0],
-                    'n_events': len(multi_sd) * [0]}
-        self.assertEqual(
-            multi_sd.get(['start', 'n_events'], output='json'), ref_dict)
-
-        # Single node, hierarchical with literal parameter
-        self.assertEqual(single_sd.get('events', 'times', output='json'), [])
-
-        # Multiple nodes, hierarchical with literal parameter
-        ref_list = len(multi_sd) * [[]]
-        self.assertEqual(
-            multi_sd.get('events', 'times', output='json'), ref_list)
-
-        # Single node, hierarchical with array parameter
-        ref_dict = {'senders': [], 'times': []}
-        self.assertEqual(
-            single_sd.get('events', ['senders', 'times'], output='json'),
-            ref_dict)
-
-        # Multiple nodes, hierarchical with array parameter
-        ref_dict = {'times': len(multi_sd) * [[]],
-                    'senders': len(multi_sd) * [[]]}
-        self.assertEqual(
-            multi_sd.get('events', ['senders', 'times'], output='json'),
-            ref_dict)
-
-        # Single node, no parameter (gets all values)
-        values = single_sd.get(output='json')
-        self.assertEqual(len(values), 38)
-        self.assertEqual(values['start'], 0.0)
-
-        # Multiple nodes, no parameter (gets all values)
-        values = multi_sd.get(output='json')
-        self.assertEqual(len(values), 38)
-        self.assertEqual(values['start'], len(multi_sd) * [0.0])
-
-        # With data in events
-        nodes = nest.Create('iaf_psc_alpha', 10)
-        pg = nest.Create('poisson_generator', {'rate': 70000.0})
-        nest.Connect(pg, nodes)
-        nest.Connect(nodes, single_sd)
-        nest.Connect(nodes, multi_sd, 'one_to_one')
-        nest.Simulate(40.)
-
-        ref_dict = {'times': [31.8, 36.1, 38.5],
-                    'senders': [17, 12, 20]}
-        self.assertEqual(
-            single_sd.get('events', ['senders', 'times'], output='json'),
-            ref_dict)
-
-        ref_dict = {'times': [[36.1], [], [], [], [], [31.8], [], [], [38.5],
-                              []],
-                    'senders': [[12], [], [], [], [], [17], [], [], [20], []]}
-        self.assertEqual(
-            multi_sd.get('events', ['senders', 'times'], output='json'),
-            ref_dict)
-
-    def test_set(self):
-        """
-        Test that set function works as expected.
-        """
-
-        nodes = nest.Create('iaf_psc_alpha', 10)
-
-        # Dict to set same value for all nodes.
-        nodes.set({'C_m': 100.0})
-        C_m = nodes.get('C_m')
-        self.assertEqual(C_m, (100.0, 100.0, 100.0, 100.0, 100.0,
-                               100.0, 100.0, 100.0, 100.0, 100.0))
-
-        # Set same value for all nodes.
-        nodes.set('tau_Ca', 500.0)
-        tau_Ca = nodes.get('tau_Ca')
-        self.assertEqual(tau_Ca, (500.0, 500.0, 500.0, 500.0, 500.0,
-                                  500.0, 500.0, 500.0, 500.0, 500.0))
-
-        # List of dicts, where each dict corresponds to a single node.
-        nodes.set(({'V_m': 10.0}, {'V_m': 20.0}, {'V_m': 30.0}, {'V_m': 40.0},
-                   {'V_m': 50.0}, {'V_m': 60.0}, {'V_m': 70.0}, {'V_m': 80.0},
-                   {'V_m': 90.0}, {'V_m': -100.0}))
-        V_m = nodes.get('V_m')
-        self.assertEqual(V_m, (10.0, 20.0, 30.0, 40.0, 50.0,
-                               60.0, 70.0, 80.0, 90.0, -100.0))
-
-        # Set value of a parameter based on list. List must be length of nodes.
-        nodes.set('V_reset', [-85., -82., -80., -77., -75.,
-                              -72., -70., -67., -65., -62.])
-        V_reset = nodes.get('V_reset')
-        self.assertEqual(V_reset, (-85., -82., -80., -77., -75.,
-                                   -72., -70., -67., -65., -62.))
-
-        with self.assertRaises(TypeError):
-            nodes.set('V_reset', [-85., -82., -80., -77., -75.])
-
-        # Set different parameters with a dictionary.
-        nodes.set({'t_ref': 44.0, 'tau_m': 2.0, 'tau_minus': 42.0})
-        g = nodes.get(['t_ref', 'tau_m', 'tau_minus'])
-        self.assertEqual(g['t_ref'], (44.0, 44.0, 44.0, 44.0, 44.0,
-                                      44.0, 44.0, 44.0, 44.0, 44.0))
-        self.assertEqual(g['tau_m'], (2.0, 2.0, 2.0, 2.0, 2.0,
-                                      2.0, 2.0, 2.0, 2.0, 2.0))
-        self.assertEqual(g['tau_minus'], (42.0, 42.0, 42.0, 42.0, 42.0,
-                                          42.0, 42.0, 42.0, 42.0, 42.0))
-
-        with self.assertRaises(nest.NESTError):
-            nodes.set({'vp': 2})
-
-        # Now check that it works with sliced GIDCollections.
-        nest.ResetKernel()
-        nodes = nest.Create('iaf_psc_alpha', 10)
-
-        nodes[2:5].set(({'V_m': -50.0}, {'V_m': -40.0}, {'V_m': -30.0}))
-        nodes[5:7].set({'t_ref': 4.4, 'tau_m': 3.0})
-        nodes[2:9:2].set('C_m', 111.0)
-        V_m = nodes.get('V_m')
-        g = nodes.get(['t_ref', 'tau_m'])
-        C_m = nodes.get('C_m')
-
-        self.assertEqual(V_m, (-70.0, -70.0, -50.0, -40.0, -30.0,
-                               -70.0, -70.0, -70.0, -70.0, -70.0,))
-        self.assertEqual(g, {'t_ref': (2.0, 2.0, 2.0, 2.0, 2.0,
-                                       4.4, 4.4, 2.0, 2.0, 2.0),
-                             'tau_m': (10.0, 10.0, 10.0, 10.0, 10.0,
-                                       3.00, 3.00, 10.0, 10.0, 10.0)})
-        self.assertEqual(C_m, (250.0, 250.0, 111.0, 250.0, 111.0,
-                               250.0, 111.0, 250.0, 111.0, 250.0))
-
-=======
->>>>>>> 2c7e85de
     def test_Convert_To_Numpy_Array(self):
         """
         Test that GIDCollection can be converted to numpy Array
